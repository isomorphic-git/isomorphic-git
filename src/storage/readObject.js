--- conflicted
+++ resolved
@@ -1,13 +1,10 @@
 import { InternalError } from '../errors/InternalError.js'
 import { NotFoundError } from '../errors/NotFoundError.js'
 import { GitObject } from '../models/GitObject.js'
+import { TinyBuffer } from '../utils/TinyBuffer.js'
 import { readObjectLoose } from '../storage/readObjectLoose.js'
 import { readObjectPacked } from '../storage/readObjectPacked.js'
-<<<<<<< HEAD
-import { TinyBuffer } from '../utils/TinyBuffer.js'
-=======
 import { inflate } from '../utils/inflate.js'
->>>>>>> a34579c4
 import { shasum } from '../utils/shasum.js'
 
 /**
@@ -59,38 +56,8 @@
     return result
   }
 
-<<<<<<< HEAD
-  // BEHOLD! THE ONLY TIME I'VE EVER WANTED TO USE A CASE STATEMENT WITH FOLLOWTHROUGH!
-  // eslint-ignore
-  /* eslint-disable no-fallthrough */
-  switch (result.format) {
-    case 'deflated':
-      result.object = TinyBuffer.from(pako.inflate(result.object))
-      result.format = 'wrapped'
-    case 'wrapped':
-      if (format === 'wrapped' && result.format === 'wrapped') {
-        return result
-      }
-      const sha = await shasum(result.object)
-      if (sha !== oid) {
-        throw new GitError(E.InternalFail, {
-          message: `SHA check failed! Expected ${oid}, computed ${sha}`
-        })
-      }
-      const { object, type } = GitObject.unwrap(result.object)
-      result.type = type
-      result.object = object
-      result.format = 'content'
-    case 'content':
-      if (format === 'content') return result
-      break
-    default:
-      throw new GitError(E.InternalFail, {
-        message: `invalid format "${result.format}"`
-      })
-=======
   if (result.format === 'deflated') {
-    result.object = Buffer.from(await inflate(result.object))
+    result.object = TinyBuffer.from(await inflate(result.object))
     result.format = 'wrapped'
   }
 
@@ -108,7 +75,6 @@
     result.type = type
     result.object = object
     result.format = 'content'
->>>>>>> a34579c4
   }
 
   if (result.format === 'content') {
