--- conflicted
+++ resolved
@@ -12,10 +12,6 @@
     let oids = new Set()
     await lock.acquire(filepath, async function () {
       let text = await fs.read(filepath, { encoding: 'utf8' })
-<<<<<<< HEAD
-      console.log('text', text)
-=======
->>>>>>> 590a88c9
       if (text === null) return oids // no file
       if (text.trim() === '') return oids // empty file
       text
@@ -29,10 +25,6 @@
     const fs = new FileSystem(_fs)
     const filepath = path.join(gitdir, 'shallow')
     if (oids.size > 0) {
-<<<<<<< HEAD
-      console.log(oids)
-=======
->>>>>>> 590a88c9
       let text = [...oids].join('\n') + '\n'
       await lock.acquire(filepath, async function () {
         await fs.write(filepath, text, {
@@ -40,11 +32,7 @@
         })
       })
     } else {
-<<<<<<< HEAD
-      console.log('no shallows')
-=======
       // No shallows
->>>>>>> 590a88c9
       await lock.acquire(filepath, async function () {
         await fs.rm(filepath)
       })
