--- conflicted
+++ resolved
@@ -20,9 +20,6 @@
   static async capabilities () {
     return ['discover', 'connect']
   }
-<<<<<<< HEAD
-  static async discover ({ core, corsProxy, service, url, noGitSuffix, auth, headers }) {
-=======
   static async discover ({
     core,
     corsProxy,
@@ -30,9 +27,8 @@
     url,
     noGitSuffix,
     auth,
-    headers = {}
+    headers
   }) {
->>>>>>> 392ba91f
     const _origUrl = url
     // Auto-append the (necessary) .git if it's missing.
     if (!url.endsWith('.git') && !noGitSuffix) url = url += '.git'
