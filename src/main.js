<<<<<<< HEAD
// console.log shim
=======
import {clone} from 'api/clone'
import {File, Iterator, System} from 'file'
import {Request} from "http"
import SecureSocket from "securesocket";

const dir = "/Users/hoddie/isomorphic-git";
class FileSystem {
	static async readFile(path, options = {}) {
		if ("utf8" !== options.encoding)
			throw new Error("unrecognized encoding");

		const f = new File(path);
		const result = f.read(String)
		f.close();
		return result;
	}
	static async writeFile(path, content, options) {
		File.delete(path);
		const f = new File(path, true);
		if (ArrayBuffer.isView(content))		//@@ incorrect if byteOffset or length is not default
			content = content.buffer;
		f.write(content)
		f.close();
	}
	static async mkdir(path) {
		const parts = path.split("/");
		const dir = [parts.shift()];
		while (parts.length) {
			dir.push(parts.shift());
			File.createDirectory(dir.join("/"));
		}
	}
	static async rmdir() {
		debugger;
	}
	static async unlink(path) {
		File.delete(path);
	}
	static async stat(path) {
		if (File.exists(path))
			return {};		//@@

		const e = new Error;
		e.code = 'ENOENT';
		throw e;
	}
	static async lstat() {
		debugger;
	}
	static async readdir() {
		debugger;
	}
	static async readlink() {
		debugger;
	}
	static async symlink() {
		debugger;
	}
}

class http {
	static async discover() {
		debugger;
	}
	static async request(options) {
		const method = options.method ?? "GET";
		const parts = options.url.split("/");
		if ("https:" !== parts.shift())
			throw new Error("https only");
		if (parts.shift())
			throw new Error("malformed");
		const host = parts.shift();
		const path = "/" + parts.join("/");
		const result = {
			url: options.url,
			method,
			headers: {},
		};

		let body;
		if (options.body) {
			if (1 !== options.body.length)
				throw new Error;
			body = options.body[0].buffer;
		}
		const headers = [];
		if (options.headers) {
			for (let property in options.headers)
				headers.push(property, options.headers[property]);
		}

		return new Promise((resolve, reject) => {
			const request = new Request({
					host,
					path,
					method,
					headers,
					body,
					response: ArrayBuffer,
					Socket: SecureSocket,
					secure: {
						protocolVersion: 0x303,
						trace: false
					},
					port: 443,
				});
			request.callback = function(message, value, etc) {
				if (Request.status === message)
					result.statusCode = value;		//@@ statusMessage too
				else if (Request.header === message)
					result.headers[value] = etc;
				else if (Request.responseComplete === message) {
					result.body = [new Uint8Array(value)];
					resolve(result);
				}
				else if (message < 0)
					reject(-1);
			}
		});
	}
}

const hexdigits = "0123456789abcdef";
globalThis.Buffer = class extends Uint8Array {		// The Buffer class is a subclass of the Uint8Array class...
	#dataView = new DataView(this.buffer);

	readUInt32BE(offset = 0) {
		return this.#dataView.getUint32(offset, false);
	}
	readUInt32LE(offset = 0) {
		return this.#dataView.getUint32(offset, true);
	}
    toString(format) {
		if ('utf8' === format)
			return String.fromArrayBuffer(this.buffer);		//@@ incorrect if view is not entire buffer

		if ('hex' === format) {
			let result = "";
			for (let i = 0, length = this.length; i < length; i++) {
				const value = this[i];
				result += hexdigits[value >> 4] + hexdigits[value & 15];
			}
			return result;
		}


		throw new Error("unsupported");
    }

	static concat(buffers, totalLength) {
		for (let i = 0; i < buffers.length; i++) {
			if (!(buffers[i] instanceof Uint8Array))
				debugger;
			if (0 !== buffers[i].byteOffset)
				debugger;
		}

		if (undefined === totalLength) {
			totalLength = 0;
			for (let i = 0; i < buffers.length; i++)
				totalLength += buffers[i].length;
		}
		const result = new Uint8Array(totalLength);
		for (let i = 0, position = 0; i < buffers.length; position += buffers[i].length, i++)
			result.set(buffers[i], position);

		return result;
	}
	static from(iterable, format) {
		if (!format) {
			if ("string" === typeof iterable)
				return new Buffer(ArrayBuffer.fromString(iterable));

			return super.from(iterable);
		}

		if ("utf8" === format)
			return new Buffer(ArrayBuffer.fromString(iterable));

		if ("hex" === format)
			debugger;

		throw new Error;

	}
	static isBuffer(buffer) {
		debugger;
	}
	static alloc(length) {
		debugger;
	}
}

>>>>>>> ea09ad6d
globalThis.console = class {
	static log(msg) {
		trace(msg, "\n");
	}
}

import http from "http/moddable"
import fs from "fs/moddable"

// import { addRemote } from 'api/addRemote'
// import { checkout } from 'api/checkout'
// import { currentBranch } from 'api/currentBranch'
// import { fetch } from 'api/fetch'
import { getRemoteInfo } from 'api/getRemoteInfo'
import { init } from 'api/init'
import { ModdableBuffer } from 'utils/ModdableBuffer'

import {} from 'piu/MC'
import config from "mc/config";
import Net from 'net'
import WiFi from 'wifi'
import Preference from 'preference'
import { System, File } from 'file'
import { VerticalScrollerBehavior } from 'scroller'

// console.log(`maxPathLength=${System.config().maxPathLength}`)
// console.log(`config.file.root=${config.file.root}`)
//
// const ROOT = config.file.root
//
// await fs.promises.writeFile(`${ROOT}/hello.txt`, 'Hello World\n', 'utf8')
// await init({ fs, dir: ROOT })
// console.log(JSON.stringify(await fs.promises.readdir(ROOT)))

// // ATTN: UNCOMMENT THESE LINES TO SAVE YOUR WIFI INFORMATION TO SPI FLASH MEMORY
// Preference.set('wifi', 'ssid', 'PUT_YOUR_SSID_HERE');
// Preference.set('wifi', 'password', 'PUT_YOUR_WIFI_PASSWORD_HERE');

// Retrieve wifi info from flash memory
const ssid = Preference.get('wifi', 'ssid');
const password = Preference.get('wifi', 'password');

// Buffer shim
globalThis.Buffer = ModdableBuffer

// process.domain shim (used by 'async-lock'?!)
globalThis.process = Object.freeze({domain: null});

// Main code
const userAgent = 'git/isomorphic-git moddable-branch'
let string = ''
let stopInterval = false;

const monitor = new WiFi(
  {
    ssid,
    password,
    // channel: 8,
    // hidden: false
  },
  msg => {
    trace(msg + '\n')
    switch (msg) {
      case 'connect':
        title = 'Connecting'
        break // still waiting for IP address
      case 'gotIP':
        title = Net.get('IP')
        trace(`IP address ${Net.get('IP')}\n`)
        string = `IP address ${Net.get('IP')}\n`
				getRemoteInfo({
					http,
					// corsProxy: 'http://localhost:9998',
					/* this is interesting:
					date validation failed on received certificate
				/Users/wmhilton/code/Moddable-OpenSource/moddable/modules/crypt/ssl/ssl_handshake.js (495) # Exception: throw!
				*/
					url: 'https://github.com/isomorphic-git/test.empty',
					headers: {
						'User-Agent': userAgent
					}
				}).then(result => {
					string = JSON.stringify(result, null, 2)
          console.log(string)
          stopInterval = true
				});
        break
      case 'disconnect':
        title = 'Disconnected!'
        string = 'Oh dear!'
        break // connection lost
    }
  }
)


let title = 'Hello world'

const HomeScreen = Column.template($ => ({
  top: 0,
  bottom: 0,
  left: 0,
  right: 0,
  skin: new Skin({ fill: 'blue' }),
  contents: [
    Label(null, {
      top: 0,
      height: 40,
      left: 0,
      right: 0,
      string: $.title,
      style: new Style({
        font: 'semibold 16px Open Sans',
        vertical: 'middle',
        horizontal: 'center',
        color: '#FFFFFF',
      }),
    }),
    new Scroller(null, {
      anchor: 'VSCROLLER',
      scroll: $.scroll,
      top: 0,
      bottom: 0,
      left: 0,
      right: 0,
      active: true,
      backgroundTouch: true,
      clip: true,
      Behavior: VerticalScrollerBehavior,
      skin: new Skin({ fill: 'white' }),
      contents: [
        Text(null, {
          top: 0,
          left: 0,
          right: 0,
          style: new Style({
            font: '16px Open Sans',
            vertical: 'middle',
            horizontal: 'left',
            color: '#000000',
          }),
          string: $.string,
        }),
      ],
    }),
  ],
}))

class ApplicationBehavior extends Behavior {
  onCreate(application) {
    global.application = application
    // WiFi.mode = 1
    this.doNext(application, 'HOME', { title: '[title]', string })
    application.interval = 1000
    application.start()
  }

  onTimeChanged(application) {
    const data = {
      title,
      string,
    }
    if (this.data?.VSCROLLER?.scroll) {
      data.scroll = this.data.VSCROLLER.scroll
    }
    this.doNext(application, 'HOME', data)
  }

  doNext(application, nextScreenName, nextScreenData = {}) {
    application.defer('onSwitchScreen', nextScreenName, nextScreenData)
  }

  onSwitchScreen(application, nextScreenName, nextScreenData = {}) {
    if (application.length) application.remove(application.first)
    application.purge()
    switch (nextScreenName) {
      case 'HOME':
        application.add(new HomeScreen(nextScreenData))
        if (stopInterval) application.interval = 100000000
        break
    }
  }
}
Object.freeze(ApplicationBehavior.prototype)

export default function() {
  return new Application(null, {
    displayListLength: 25600,
    commandListLength: 2048,
    touchCount: 1,
    Behavior: ApplicationBehavior,
  })
}
<|MERGE_RESOLUTION|>--- conflicted
+++ resolved
@@ -1,200 +1,4 @@
-<<<<<<< HEAD
 // console.log shim
-=======
-import {clone} from 'api/clone'
-import {File, Iterator, System} from 'file'
-import {Request} from "http"
-import SecureSocket from "securesocket";
-
-const dir = "/Users/hoddie/isomorphic-git";
-class FileSystem {
-	static async readFile(path, options = {}) {
-		if ("utf8" !== options.encoding)
-			throw new Error("unrecognized encoding");
-
-		const f = new File(path);
-		const result = f.read(String)
-		f.close();
-		return result;
-	}
-	static async writeFile(path, content, options) {
-		File.delete(path);
-		const f = new File(path, true);
-		if (ArrayBuffer.isView(content))		//@@ incorrect if byteOffset or length is not default
-			content = content.buffer;
-		f.write(content)
-		f.close();
-	}
-	static async mkdir(path) {
-		const parts = path.split("/");
-		const dir = [parts.shift()];
-		while (parts.length) {
-			dir.push(parts.shift());
-			File.createDirectory(dir.join("/"));
-		}
-	}
-	static async rmdir() {
-		debugger;
-	}
-	static async unlink(path) {
-		File.delete(path);
-	}
-	static async stat(path) {
-		if (File.exists(path))
-			return {};		//@@
-
-		const e = new Error;
-		e.code = 'ENOENT';
-		throw e;
-	}
-	static async lstat() {
-		debugger;
-	}
-	static async readdir() {
-		debugger;
-	}
-	static async readlink() {
-		debugger;
-	}
-	static async symlink() {
-		debugger;
-	}
-}
-
-class http {
-	static async discover() {
-		debugger;
-	}
-	static async request(options) {
-		const method = options.method ?? "GET";
-		const parts = options.url.split("/");
-		if ("https:" !== parts.shift())
-			throw new Error("https only");
-		if (parts.shift())
-			throw new Error("malformed");
-		const host = parts.shift();
-		const path = "/" + parts.join("/");
-		const result = {
-			url: options.url,
-			method,
-			headers: {},
-		};
-
-		let body;
-		if (options.body) {
-			if (1 !== options.body.length)
-				throw new Error;
-			body = options.body[0].buffer;
-		}
-		const headers = [];
-		if (options.headers) {
-			for (let property in options.headers)
-				headers.push(property, options.headers[property]);
-		}
-
-		return new Promise((resolve, reject) => {
-			const request = new Request({
-					host,
-					path,
-					method,
-					headers,
-					body,
-					response: ArrayBuffer,
-					Socket: SecureSocket,
-					secure: {
-						protocolVersion: 0x303,
-						trace: false
-					},
-					port: 443,
-				});
-			request.callback = function(message, value, etc) {
-				if (Request.status === message)
-					result.statusCode = value;		//@@ statusMessage too
-				else if (Request.header === message)
-					result.headers[value] = etc;
-				else if (Request.responseComplete === message) {
-					result.body = [new Uint8Array(value)];
-					resolve(result);
-				}
-				else if (message < 0)
-					reject(-1);
-			}
-		});
-	}
-}
-
-const hexdigits = "0123456789abcdef";
-globalThis.Buffer = class extends Uint8Array {		// The Buffer class is a subclass of the Uint8Array class...
-	#dataView = new DataView(this.buffer);
-
-	readUInt32BE(offset = 0) {
-		return this.#dataView.getUint32(offset, false);
-	}
-	readUInt32LE(offset = 0) {
-		return this.#dataView.getUint32(offset, true);
-	}
-    toString(format) {
-		if ('utf8' === format)
-			return String.fromArrayBuffer(this.buffer);		//@@ incorrect if view is not entire buffer
-
-		if ('hex' === format) {
-			let result = "";
-			for (let i = 0, length = this.length; i < length; i++) {
-				const value = this[i];
-				result += hexdigits[value >> 4] + hexdigits[value & 15];
-			}
-			return result;
-		}
-
-
-		throw new Error("unsupported");
-    }
-
-	static concat(buffers, totalLength) {
-		for (let i = 0; i < buffers.length; i++) {
-			if (!(buffers[i] instanceof Uint8Array))
-				debugger;
-			if (0 !== buffers[i].byteOffset)
-				debugger;
-		}
-
-		if (undefined === totalLength) {
-			totalLength = 0;
-			for (let i = 0; i < buffers.length; i++)
-				totalLength += buffers[i].length;
-		}
-		const result = new Uint8Array(totalLength);
-		for (let i = 0, position = 0; i < buffers.length; position += buffers[i].length, i++)
-			result.set(buffers[i], position);
-
-		return result;
-	}
-	static from(iterable, format) {
-		if (!format) {
-			if ("string" === typeof iterable)
-				return new Buffer(ArrayBuffer.fromString(iterable));
-
-			return super.from(iterable);
-		}
-
-		if ("utf8" === format)
-			return new Buffer(ArrayBuffer.fromString(iterable));
-
-		if ("hex" === format)
-			debugger;
-
-		throw new Error;
-
-	}
-	static isBuffer(buffer) {
-		debugger;
-	}
-	static alloc(length) {
-		debugger;
-	}
-}
-
->>>>>>> ea09ad6d
 globalThis.console = class {
 	static log(msg) {
 		trace(msg, "\n");
@@ -202,7 +6,6 @@
 }
 
 import http from "http/moddable"
-import fs from "fs/moddable"
 
 // import { addRemote } from 'api/addRemote'
 // import { checkout } from 'api/checkout'
@@ -229,13 +32,11 @@
 // await init({ fs, dir: ROOT })
 // console.log(JSON.stringify(await fs.promises.readdir(ROOT)))
 
-// // ATTN: UNCOMMENT THESE LINES TO SAVE YOUR WIFI INFORMATION TO SPI FLASH MEMORY
-// Preference.set('wifi', 'ssid', 'PUT_YOUR_SSID_HERE');
-// Preference.set('wifi', 'password', 'PUT_YOUR_WIFI_PASSWORD_HERE');
-
-// Retrieve wifi info from flash memory
-const ssid = Preference.get('wifi', 'ssid');
-const password = Preference.get('wifi', 'password');
+// ATTN: UNCOMMENT THESE LINES TO SAVE YOUR WIFI INFORMATION TO SPI FLASH MEMORY
+// if (!config.skipwifi) {
+// 	Preference.set('wifi', 'ssid', 'PUT_YOUR_SSID_HERE');
+// 	Preference.set('wifi', 'password', 'PUT_YOUR_WIFI_PASSWORD_HERE');
+// }
 
 // Buffer shim
 globalThis.Buffer = ModdableBuffer
@@ -247,49 +48,6 @@
 const userAgent = 'git/isomorphic-git moddable-branch'
 let string = ''
 let stopInterval = false;
-
-const monitor = new WiFi(
-  {
-    ssid,
-    password,
-    // channel: 8,
-    // hidden: false
-  },
-  msg => {
-    trace(msg + '\n')
-    switch (msg) {
-      case 'connect':
-        title = 'Connecting'
-        break // still waiting for IP address
-      case 'gotIP':
-        title = Net.get('IP')
-        trace(`IP address ${Net.get('IP')}\n`)
-        string = `IP address ${Net.get('IP')}\n`
-				getRemoteInfo({
-					http,
-					// corsProxy: 'http://localhost:9998',
-					/* this is interesting:
-					date validation failed on received certificate
-				/Users/wmhilton/code/Moddable-OpenSource/moddable/modules/crypt/ssl/ssl_handshake.js (495) # Exception: throw!
-				*/
-					url: 'https://github.com/isomorphic-git/test.empty',
-					headers: {
-						'User-Agent': userAgent
-					}
-				}).then(result => {
-					string = JSON.stringify(result, null, 2)
-          console.log(string)
-          stopInterval = true
-				});
-        break
-      case 'disconnect':
-        title = 'Disconnected!'
-        string = 'Oh dear!'
-        break // connection lost
-    }
-  }
-)
-
 
 let title = 'Hello world'
 
@@ -388,3 +146,57 @@
     Behavior: ApplicationBehavior,
   })
 }
+
+function doStuff () {
+	title = Net.get('IP')
+	trace(`IP address ${Net.get('IP')}\n`)
+	string = `IP address ${Net.get('IP')}\n`
+	getRemoteInfo({
+		http,
+		// corsProxy: 'http://localhost:9998',
+		/* this is interesting:
+		date validation failed on received certificate
+	/Users/wmhilton/code/Moddable-OpenSource/moddable/modules/crypt/ssl/ssl_handshake.js (495) # Exception: throw!
+	*/
+		url: 'https://github.com/isomorphic-git/test.empty',
+		headers: {
+			'User-Agent': userAgent
+		}
+	}).then(result => {
+		string = JSON.stringify(result, null, 2)
+		console.log(string)
+		stopInterval = true
+	});
+}
+
+if (config.skipwifi) {
+	doStuff();
+} else {
+	// Retrieve wifi info from flash memory
+	const ssid = Preference.get('wifi', 'ssid');
+	const password = Preference.get('wifi', 'password');
+
+	const monitor = new WiFi(
+		{
+			ssid,
+			password,
+			// channel: 8,
+			// hidden: false
+		},
+		msg => {
+			trace(msg + '\n')
+			switch (msg) {
+				case 'connect':
+					title = 'Connecting'
+					break // still waiting for IP address
+				case 'gotIP':
+					doStuff();
+					break
+				case 'disconnect':
+					title = 'Disconnected!'
+					string = 'Oh dear!'
+					break // connection lost
+			}
+		}
+	)
+}