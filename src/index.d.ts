--- conflicted
+++ resolved
@@ -299,10 +299,7 @@
   core?: string;
   fs?: any;
   ref?: string;
-<<<<<<< HEAD
-=======
   parent?: string[];
->>>>>>> f3e41351
   message: string;
   author: {
     name?: string;
