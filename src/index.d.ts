// Type definitions for isomorphic-git 0.x.x
// Project: isomorphic-git
// Definitions by: William Hilton <wmhilton.com>

import { EventEmitter } from 'events';

export as namespace git;

// Basic building blocks
type WorkDir = { dir: string }
type ExplicitGitDir = { gitdir: string }
type ImplicitGitDir = { dir: string }
type GitDir = ExplicitGitDir | ImplicitGitDir

export interface GitObjectDescription {
  oid: string;
  type?: 'blob' | 'tree' | 'commit' | 'tag';
  format: 'deflated' | 'wrapped' | 'content' | 'parsed';
  object: Buffer | CommitDescription | TreeDescription | TagDescription;
  source?: string;
}

export interface CommitDescription {
  oid?: string; // SHA1 object id of this commit
  message: string; // Commit message
  tree: string; // SHA1 object id of corresponding file tree
  parent: string[]; // an array of zero or more SHA1 object ids
  author: {
    name: string; // The author's name
    email: string; // The author's email
    timestamp: number; // UTC Unix timestamp in seconds
    timezoneOffset: number; // Timezone difference from UTC in minutes
  };
  committer: {
    name: string; // The committer's name
    email: string; // The committer's email
    timestamp: number; // UTC Unix timestamp in seconds
    timezoneOffset: number; // Timezone difference from UTC in minutes
  };
  gpgsig?: string; // PGP signature (if present)
}

export interface CommitDescriptionWithOid extends CommitDescription {
  oid: string; // SHA1 object id of this commit
}

export interface CommitDescriptionWithPayload extends CommitDescriptionWithOid {
  payload: string;
}

export interface TreeDescription {
  entries: Array<TreeEntry>;
}

export interface TagDescription {
  object: string;
  type: 'blob' | 'tree' | 'commit' | 'tag';
  tag: string;
  tagger: {
    name: string; // The tagger's name
    email: string; // The tagger's email
    timestamp: number; // UTC Unix timestamp in seconds
    timezoneOffset: number; // Timezone difference from UTC in minutes
  };
  message: string;
  signature?: string;
}

export interface TreeEntry {
  mode: string;
  path: string;
  oid: string;
  type?: string;
}

export interface PackObjectsResponse {
  filename: string;
  packfile?: Buffer;
}

export interface PushResponse {
  ok?: string[];
  errors?: string[];
  headers?: object;
}

export interface FetchResponse {
  defaultBranch: string;
  fetchHead: string | null;
  headers?: object;
  pruned?: string[];
}

export interface RemoteDescription {
  capabilities: string[];
  refs?: {
    heads?: object;
    pull?: object;
    tags?: object;
  };
}

export interface MergeReport {
  oid: string;
  alreadyMerged?: boolean;
  fastForward?: boolean;
}

export interface RemoteDefinition {
  remote: string; // name of the remote
  url: string; // url of the remote
}

export interface Walker {}

export interface WalkerTree {
  fullpath: string;
  basename: string;
  exists: boolean;
  populateStat: () => Promise<void>;
  type?: 'tree' | 'blob' | 'special';
  ctimeSeconds?: number;
  mtimeSeconds?: number;
  mtimeNanoseconds?: number;
  dev?: number;
  ino?: number;
  mode?: number;
  uid?: number;
  gid?: number;
  size?: number;
  populateContent: () => Promise<void>;
  content?: Buffer;
  populateHash: () => Promise<void>;
  oid?: string;
}

export interface GitCredentialManagerPlugin {
  fill: any;
  approved: any;
  rejected: any;
}

export interface GitEmitterPlugin {
  emit: any;
}

export interface GitFsPromisesPlugin {
  promises: GitFsPlugin;
}

export interface GitFsPlugin {
  readFile: any;
  writeFile: any;
  unlink: any;
  readdir: any;
  mkdir: any;
  rmdir: any;
  stat: any;
  lstat: any;
}

export interface GitPgpPlugin {
  sign: any;
  verify: any;
}

export type HttpRequest = {
  url: string;
  method?: string;
  headers?: {
    [key: string]: string;
  };
  body?: AsyncIterableIterator<Uint8Array>;
};

export type HttpResponse = HttpRequest & {
  statusCode: number;
  statusMessage: string;
}

export type GitHttpPlugin = (
  request: HttpRequest & {
    core?: string,
    emitter?: GitEmitterPlugin,
    emitterPrefix?: string
  }
) => HttpResponse;

export type GitPluginName = "credentialManager" | "emitter" | "fs" | "pgp" | "http"

export type AnyGitPlugin = GitFsPlugin | GitFsPromisesPlugin | GitCredentialManagerPlugin | GitEmitterPlugin | GitPgpPlugin | GitHttpPlugin

export type GitPluginCore = Map<GitPluginName, AnyGitPlugin>

export type StatusMatrix = Array<[string, number, number, number]>;

export type WalkerEntry = WalkerTree[];

export const plugins: GitPluginCore

export const cores: {
  get: (arg: string) => GitPluginCore;
  create: (arg: string) => GitPluginCore;
}

export { E } from './errors';

export function WORKDIR(args: {
  fs: any;
  dir: string;
  gitdir: string;
}): Walker;

export function TREE(args: {
  fs: any;
  gitdir: string;
  ref: string;
}): Walker;

export function STAGE(args: {
  fs: any;
  gitdir: string;
}): Walker;

export function add(args: WorkDir & GitDir & {
  core?: string;
  fs?: any;
  filepath: string;
}): Promise<void>;

export function addRemote(args: GitDir & {
  core?: string;
  fs?: any;
  force?: boolean;
  remote: string;
  url: string;
}): Promise<void>;

export function annotatedTag(args: GitDir & {
  core?: string;
  fs?: any;
  ref: string;
  message: string;
  object?: string;
  tagger?: {
    name?: string;
    email?: string;
    date?: Date;
    timestamp?: number;
    timezoneOffset?: number;
  };
  signature?: string;
  signingKey?: string;
  force?: boolean;
}): Promise<void>;

export function branch(args: GitDir & {
  core?: string;
  fs?: any;
  ref: string;
  checkout?: boolean;
}): Promise<void>;

export function checkout(args: WorkDir & GitDir & {
  core?: string;
  fs?: any;
  emitter?: EventEmitter;
  emitterPrefix?: string;
  remote?: string;
  ref?: string;
  filepaths?: string[];
  pattern?: string;
}): Promise<void>;

export function clone(args: WorkDir & GitDir & {
  core?: string;
  fs?: any;
  emitter?: EventEmitter;
  emitterPrefix?: string;
  url: string;
  corsProxy?: string;
  ref?: string;
  remote?: string;
  username?: string;
  password?: string;
  token?: string;
  oauth2format?: 'github' | 'bitbucket' | 'gitlab';
  depth?: number;
  since?: Date;
  exclude?: string[];
  relative?: boolean;
  singleBranch?: boolean;
  noCheckout?: boolean;
  noTags?: boolean;
  headers?: { [key: string]: string };
}): Promise<void>;

export function commit(args: GitDir & {
  core?: string;
  fs?: any;
  ref?: string;
  message: string;
  author: {
    name?: string;
    email?: string;
    date?: Date;
    timestamp?: number;
    timezoneOffset?: number;
  };
  committer?: {
    name?: string;
    email?: string;
    date?: Date;
    timestamp?: number;
    timezoneOffset?: number;
  };
  signingKey?: string;
<<<<<<< HEAD
  updateBranch?: boolean;
=======
  noUpdateBranch?: boolean;
>>>>>>> 158ad89f
}): Promise<string>;

export function config(args: GitDir & {
  core?: string;
  fs?: any;
  path: string;
  all?: boolean;
  value?: string | boolean | number | undefined;
}): Promise<any>;

export function currentBranch(args: GitDir & {
  core?: string;
  fs?: any;
  fullname?: boolean;
}): Promise<string | undefined>;

export function deleteBranch(args: GitDir & {
  core?: string;
  fs?: any;
  ref: string;
}): Promise<void>;

export function deleteRef(args: GitDir & {
  core?: string;
  fs?: any;
  ref: string;
}): Promise<void>;

export function deleteRemote(args: GitDir & {
  core?: string;
  fs?: any;
  remote: string;
}): Promise<void>;

export function deleteTag(args: GitDir & {
  core?: string;
  fs?: any;
  ref: string;
}): Promise<void>;

export function expandRef(args: GitDir & {
  core?: string;
  fs?: any;
  ref: string;
}): Promise<string>;

export function expandOid(args: GitDir & {
  core?: string;
  fs?: any;
  oid: string;
}): Promise<string>;

export function fetch(args: GitDir & {
  core?: string;
  fs?: any;
  emitter?: EventEmitter;
  emitterPrefix?: string;
  url?: string;
  corsProxy?: string;
  ref?: string;
  remote?: string;
  username?: string;
  password?: string;
  token?: string;
  oauth2format?: 'github' | 'bitbucket' | 'gitlab';
  depth?: number;
  since?: Date;
  exclude?: string[];
  relative?: boolean;
  tags?: boolean;
  singleBranch?: boolean;
  prune?: boolean;
  headers?: { [key: string]: string };
}): Promise<FetchResponse>;

export function findRoot(args: {
  core?: string;
  fs?: any;
  filepath: string
}): Promise<string>;

export function getRemoteInfo(args: {
  core?: string;
  url: string;
  corsProxy?: string;
  username?: string;
  password?: string;
  token?: string;
  oauth2format?: 'github' | 'bitbucket' | 'gitlab';
  forPush?: boolean;
  headers?: { [key: string]: string };
}): Promise<RemoteDescription>;

export function indexPack(args: WorkDir & GitDir & {
  core?: string;
  fs?: any;
  emitter?: EventEmitter;
  emitterPrefix?: string;
  filepath: string;
}): Promise<void>;

export function init(args: GitDir & {
  core?: string;
  fs?: any;
  bare?: boolean;
}): Promise<void>;

export function isDescendent(args: GitDir & {
  core?: string;
  fs?: any;
  oid: string;
  ancestor: string;
  depth?: string;
}): Promise<boolean>;

export function listBranches(args: GitDir & {
  core?: string;
  fs?: any;
  remote?: string;
}): Promise<Array<string>>;

export function listFiles(args: GitDir & {
  core?: string;
  fs?: any;
  ref?: string;
}): Promise<Array<string>>;

export function listRemotes(args: GitDir & {
  core?: string;
  fs?: any;
}): Promise<Array<RemoteDefinition>>;

export function listTags(args: GitDir & {
  core?: string;
  fs?: any;
}): Promise<Array<string>>;

export function log(args: GitDir & {
  core?: string;
  fs?: any;
  ref?: string;
  depth?: number;
  since?: Date;
}): Promise<Array<CommitDescriptionWithOid>>;
export function log(args: GitDir & {
  core?: string;
  fs?: any;
  ref?: string;
  depth?: number;
  since?: Date;
  signing: false;
}): Promise<Array<CommitDescriptionWithOid>>;
export function log(args: GitDir & {
  core?: string;
  fs?: any;
  ref?: string;
  depth?: number;
  since?: Date;
  signing: true;
}): Promise<Array<CommitDescriptionWithPayload>>;

export function merge(args: GitDir & {
  core?: string;
  fs?: any;
  ours?: string;
  theirs: string;
  fastForwardOnly?: boolean;
  dryRun?: boolean;
}): Promise<MergeReport>;

export function packObjects(args: GitDir & {
  core?: string;
  fs?: any;
  oids: string[];
  write?: boolean;
}): Promise<PackObjectsResponse>;

export function pull(args: WorkDir & GitDir & {
  core?: string;
  fs?: any;
  ref?: string;
  corsProxy?: string;
  singleBranch?: boolean;
  fastForwardOnly?: boolean;
  username?: string;
  password?: string;
  token?: string;
  oauth2format?: 'github' | 'bitbucket' | 'gitlab';
  headers?: { [key: string]: string };
  emitter?: EventEmitter;
  emitterPrefix?: string;
}): Promise<void>;

export function push(args: GitDir & {
  core?: string;
  fs?: any;
  ref?: string;
  remoteRef?: string;
  remote?: string;
  url?: string;
  corsProxy?: string;
  force?: boolean;
  username?: string;
  password?: string;
  token?: string;
  oauth2format?: 'github' | 'bitbucket' | 'gitlab';
  headers?: { [key: string]: string };
  emitter?: EventEmitter;
  emitterPrefix?: string;
}): Promise<PushResponse>;

export function readObject(args: GitDir & {
  core?: string;
  fs?: any;
  oid: string;
  format?: 'deflated' | 'wrapped' | 'content' | 'parsed';
  filepath?: string;
  encoding?: string;
}): Promise<GitObjectDescription>;

export function remove(args: GitDir & {
  core?: string;
  fs?: any;
  filepath: string;
}): Promise<void>;

export function resetIndex(args: Partial<WorkDir> & GitDir & {
  core?: string;
  fs?: any,
  filepath: string,
  ref?: string
}): Promise<void>

export function resolveRef(args: GitDir & {
  core?: string;
  fs?: any;
  ref: string;
  depth?: number;
}): Promise<string>;

export function sign(args: GitDir & {
  core?: string;
  fs?: any;
  privateKeys: string;
}): Promise<string>;

export function status(args: WorkDir & GitDir & {
  core?: string;
  fs?: any;
  filepath: string;
}): Promise<string>;

export function statusMatrix(args: WorkDir & GitDir & {
  core?: string;
  fs?: any;
  ref?: string;
  filepaths?: string[];
  pattern?: string;
}): Promise<StatusMatrix>;

export function tag(args: GitDir & {
  core?: string;
  fs?: any;
  ref: string;
  object?: string;
  force?: boolean;
}): Promise<void>;

export function verify(args: GitDir & {
  core?: string;
  fs?: any;
  ref: string;
  publicKeys: string;
}): Promise<false | Array<string>>;

export function version(): string;

export function walkBeta1<T, Q>(args: {
  core?: string;
  trees: Walker[];
  filter?: (entry: WalkerEntry) => Promise<boolean>;
  map?: (entry: WalkerEntry) => Promise<T | undefined>;
  reduce?: (parent: T | undefined, children: Q[]) => Promise<Q>;
  iterate?: (walk: (parent: WalkerEntry) => Promise<Q>, children: Iterable<WalkerEntry>) => Promise<Array<Q|undefined>>;
}): Promise<Q|undefined>;

export function writeObject(args: GitDir & {
  core?: string;
  fs?: any;
  type?: 'blob' | 'tree' | 'commit' | 'tag';
  object: string | Buffer | CommitDescription | TreeDescription | TagDescription;
  format?: 'deflated' | 'wrapped' | 'content' | 'parsed';
  oid?: string;
  encoding?: string;
}): Promise<string>;

type HashBlobResult = {
  oid: string;
  type: 'blob';
  object: Buffer;
  format: 'wrapped';
}

export function hashBlob(args: {
  core?: string;
  object: string | Buffer | CommitDescription | TreeDescription | TagDescription;
}): Promise<HashBlobResult>;

export function writeRef(args: GitDir & {
  core?: string;
  fs?: any;
  ref: string;
  value: string;
  force?: boolean;
  symbolic?: boolean;
}): Promise<void>;<|MERGE_RESOLUTION|>--- conflicted
+++ resolved
@@ -315,11 +315,7 @@
     timezoneOffset?: number;
   };
   signingKey?: string;
-<<<<<<< HEAD
-  updateBranch?: boolean;
-=======
   noUpdateBranch?: boolean;
->>>>>>> 158ad89f
 }): Promise<string>;
 
 export function config(args: GitDir & {
