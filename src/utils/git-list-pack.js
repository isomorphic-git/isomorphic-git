--- conflicted
+++ resolved
@@ -3,18 +3,11 @@
 // (I tried to make it API identical, but that ended up being 2x slower than this version.)
 import pako from 'pako'
 
-<<<<<<< HEAD
-import { E, GitError } from '../models/GitError.js'
+import { InternalError } from '../errors/InternalError.js'
 import { StreamReader } from '../utils/StreamReader.js'
 import { TinyBuffer } from '../utils/TinyBuffer.js'
 
-export async function listpack (stream, onData) {
-=======
-import { InternalError } from '../errors/InternalError.js'
-import { StreamReader } from '../utils/StreamReader.js'
-
 export async function listpack(stream, onData) {
->>>>>>> a34579c4
   const reader = new StreamReader(stream)
   let PACK = await reader.read(4)
   PACK = PACK.toString('utf8')
@@ -39,13 +32,8 @@
     const inflator = new pako.Inflate()
     while (!inflator.result) {
       const chunk = await reader.chunk()
-<<<<<<< HEAD
-      if (reader.ended) break
-      inflator.push(new Uint8Array(chunk), false)
-=======
       if (!chunk) break
       inflator.push(chunk, false)
->>>>>>> a34579c4
       if (inflator.err) {
         throw new InternalError(`Pako error: ${inflator.msg}`)
       }
