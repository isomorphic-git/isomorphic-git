--- conflicted
+++ resolved
@@ -7,7 +7,6 @@
   const s = normalizeStats(stats)
   const staleness =
     e.mode !== s.mode ||
-<<<<<<< HEAD
     e.mtimeNanoSeconds !== s.mtimeNanoseconds ||
     e.ctimeNanoSeconds !== s.ctimeNanoseconds ||
     e.uid !== s.uid ||
@@ -17,14 +16,12 @@
   return staleness
 }
 
-// hang of comparing nano seconds
+// hang when comparing nano seconds
 export function compareStatsFast(entry, stats) {
   const e = normalizeStats(entry)
   const s = normalizeStats(stats)
   const staleness =
     e.mode !== s.mode ||
-=======
->>>>>>> dcb5c4e0
     e.mtimeSeconds !== s.mtimeSeconds ||
     e.ctimeSeconds !== s.ctimeSeconds ||
     e.uid !== s.uid ||
