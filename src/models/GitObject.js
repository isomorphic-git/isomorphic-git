--- conflicted
+++ resolved
@@ -1,21 +1,11 @@
-<<<<<<< HEAD
-import { E, GitError } from '../models/GitError.js'
+import { InternalError } from '../errors/InternalError.js'
 import { TinyBuffer } from '../utils/TinyBuffer.js'
-
-export class GitObject {
-  static wrap ({ type, object }) {
-    return TinyBuffer.concat([
-      TinyBuffer.from(`${type} ${object.byteLength.toString()}\x00`),
-      TinyBuffer.from(object)
-=======
-import { InternalError } from '../errors/InternalError.js'
 
 export class GitObject {
   static wrap({ type, object }) {
     return Buffer.concat([
-      Buffer.from(`${type} ${object.byteLength.toString()}\x00`),
-      Buffer.from(object),
->>>>>>> a34579c4
+      TinyBuffer.from(`${type} ${object.byteLength.toString()}\x00`),
+      TinyBuffer.from(object),
     ])
   }
 
@@ -33,11 +23,7 @@
     }
     return {
       type,
-<<<<<<< HEAD
-      object: TinyBuffer.from(buffer.slice(i + 1))
-=======
-      object: Buffer.from(buffer.slice(i + 1)),
->>>>>>> a34579c4
+      object: TinyBuffer.from(buffer.slice(i + 1)),
     }
   }
 }