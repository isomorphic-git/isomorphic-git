--- conflicted
+++ resolved
@@ -42,13 +42,6 @@
     this._entries = entries || new Map()
   }
 
-<<<<<<< HEAD
-  static async from (buffer) {
-    if (buffer === null) {
-      return new GitIndex(null)
-    } else {
-      return GitIndex.fromBuffer(buffer)
-=======
   _addEntry(entry) {
     if (entry.flags.stage === 0) {
       entry.stages = [entry]
@@ -66,13 +59,12 @@
   }
 
   static async from(buffer) {
-    if (Buffer.isBuffer(buffer)) {
+    if (TinyBuffer.isBuffer(buffer)) {
       return GitIndex.fromBuffer(buffer)
     } else if (buffer === null) {
       return new GitIndex(null)
     } else {
       throw new InternalError('invalid type passed to GitIndex.from')
->>>>>>> a34579c4
     }
   }
 
@@ -253,44 +245,11 @@
       .join('\n')
   }
 
-<<<<<<< HEAD
-  async toObject () {
-    const header = TinyBuffer.alloc(12)
-    const writer = new BufferCursor(header)
-    writer.write('DIRC', 4, 'utf8')
-    writer.writeUInt32BE(2)
-    writer.writeUInt32BE(this.entries.length)
-    const body = TinyBuffer.concat(
-      this.entries.map(entry => {
-        const bpath = TinyBuffer.from(entry.path)
-        // the fixed length + the filename + at least one null char => align by 8
-        const length = Math.ceil((62 + bpath.length + 1) / 8) * 8
-        const written = TinyBuffer.alloc(length)
-        const writer = new BufferCursor(written)
-        const stat = normalizeStats(entry)
-        writer.writeUInt32BE(stat.ctimeSeconds)
-        writer.writeUInt32BE(stat.ctimeNanoseconds)
-        writer.writeUInt32BE(stat.mtimeSeconds)
-        writer.writeUInt32BE(stat.mtimeNanoseconds)
-        writer.writeUInt32BE(stat.dev)
-        writer.writeUInt32BE(stat.ino)
-        writer.writeUInt32BE(stat.mode)
-        writer.writeUInt32BE(stat.uid)
-        writer.writeUInt32BE(stat.gid)
-        writer.writeUInt32BE(stat.size)
-        writer.write(entry.oid, 20, 'hex')
-        writer.writeUInt16BE(renderCacheEntryFlags(entry))
-        writer.write(entry.path, bpath.length, 'utf8')
-        return written
-      })
-    )
-    const main = TinyBuffer.concat([header, body])
-=======
   static async _entryToBuffer(entry) {
-    const bpath = Buffer.from(entry.path)
+    const bpath = TinyBuffer.from(entry.path)
     // the fixed length + the filename + at least one null char => align by 8
     const length = Math.ceil((62 + bpath.length + 1) / 8) * 8
-    const written = Buffer.alloc(length)
+    const written = TinyBuffer.alloc(length)
     const writer = new BufferCursor(written)
     const stat = normalizeStats(entry)
     writer.writeUInt32BE(stat.ctimeSeconds)
@@ -310,7 +269,7 @@
   }
 
   async toObject() {
-    const header = Buffer.alloc(12)
+    const header = TinyBuffer.alloc(12)
     const writer = new BufferCursor(header)
     writer.write('DIRC', 4, 'utf8')
     writer.writeUInt32BE(2)
@@ -329,9 +288,8 @@
     }
     entryBuffers = await Promise.all(entryBuffers)
 
-    const body = Buffer.concat(entryBuffers)
-    const main = Buffer.concat([header, body])
->>>>>>> a34579c4
+    const body = TinyBuffer.concat(entryBuffers)
+    const main = TinyBuffer.concat([header, body])
     const sum = await shasum(main)
     return TinyBuffer.concat([main, TinyBuffer.from(sum, 'hex')])
   }
