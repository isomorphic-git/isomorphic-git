--- conflicted
+++ resolved
@@ -20,7 +20,7 @@
   flags.extended = false
   // 12-bit name length if the length is less than 0xFFF; otherwise 0xFFF
   // is stored in this field.
-  flags.nameLength = Math.min(entry.path.length, 0xfff)
+  flags.nameLength = Math.min(Buffer.from(entry.path).length, 0xfff)
   return (
     (flags.assumeValid ? 0b1000000000000000 : 0) +
     (flags.extended ? 0b0100000000000000 : 0) +
@@ -195,13 +195,8 @@
         writer.writeUInt32BE(stat.gid)
         writer.writeUInt32BE(stat.size)
         writer.write(entry.oid, 20, 'hex')
-<<<<<<< HEAD
         writer.writeUInt16BE(renderCacheEntryFlags(entry))
-        writer.write(entry.path, entry.path.length, 'utf8')
-=======
-        writer.writeUInt16BE(renderCacheEntryFlags(entry.flags))
         writer.write(entry.path, Buffer.from(entry.path).length, 'utf8')
->>>>>>> 321756b9
         return written
       })
     )
