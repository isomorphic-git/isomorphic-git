--- conflicted
+++ resolved
@@ -57,13 +57,8 @@
 // There's not a lot of "state" in a pkt-line
 
 export class GitPktLine {
-<<<<<<< HEAD
-  static flush () {
+  static flush() {
     return TinyBuffer.from('0000', 'utf8')
-=======
-  static flush() {
-    return Buffer.from('0000', 'utf8')
->>>>>>> a34579c4
   }
 
   static delim() {
