--- conflicted
+++ resolved
@@ -1,10 +1,6 @@
-<<<<<<< HEAD
-import { E, GitError } from '../models/GitError.js'
+import { InternalError } from '../errors/InternalError.js'
 import { TinyBuffer } from '../utils/TinyBuffer.js'
-=======
-import { InternalError } from '../errors/InternalError.js'
 import { UnsafeFilepathError } from '../errors/UnsafeFilepathError.js'
->>>>>>> a34579c4
 import { comparePath } from '../utils/comparePath.js'
 import { compareTreeEntryPath } from '../utils/compareTreeEntryPath.js'
 
@@ -87,24 +83,13 @@
 }
 
 export class GitTree {
-<<<<<<< HEAD
-  /*::
-  _entries: Array<TreeEntry>
-  */
-  constructor (entries) {
-    if (Array.isArray(entries)) {
-      this._entries = entries.map(nudgeIntoShape)
-    } else {
-      this._entries = parseBuffer(entries)
-=======
   constructor(entries) {
-    if (Buffer.isBuffer(entries)) {
+    if (TinyBuffer.isBuffer(entries)) {
       this._entries = parseBuffer(entries)
     } else if (Array.isArray(entries)) {
       this._entries = entries.map(nudgeIntoShape)
     } else {
       throw new InternalError('invalid type passed to GitTree constructor')
->>>>>>> a34579c4
     }
     // Tree entries are not sorted alphabetically in the usual sense (see `compareTreeEntryPath`)
     // but it is important later on that these be sorted in the same order as they would be returned from readdir.
@@ -121,30 +106,18 @@
       .join('\n')
   }
 
-<<<<<<< HEAD
-  toObject () {
+  toObject() {
+    // Adjust the sort order to match git's
+    const entries = [...this._entries]
+    entries.sort(compareTreeEntryPath)
     return TinyBuffer.concat(
-      this._entries.map(entry => {
+      entries.map(entry => {
         const mode = TinyBuffer.from(entry.mode.replace(/^0/, ''))
         const space = TinyBuffer.from(' ')
         const path = TinyBuffer.from(entry.path, 'utf8')
         const nullchar = TinyBuffer.from([0])
         const oid = TinyBuffer.from(entry.oid, 'hex')
         return TinyBuffer.concat([mode, space, path, nullchar, oid])
-=======
-  toObject() {
-    // Adjust the sort order to match git's
-    const entries = [...this._entries]
-    entries.sort(compareTreeEntryPath)
-    return Buffer.concat(
-      entries.map(entry => {
-        const mode = Buffer.from(entry.mode.replace(/^0/, ''))
-        const space = Buffer.from(' ')
-        const path = Buffer.from(entry.path, 'utf8')
-        const nullchar = Buffer.from([0])
-        const oid = Buffer.from(entry.oid, 'hex')
-        return Buffer.concat([mode, space, path, nullchar, oid])
->>>>>>> a34579c4
       })
     )
   }
