--- conflicted
+++ resolved
@@ -32,9 +32,9 @@
  * console.log(commits)
  *
  */
-<<<<<<< HEAD
 export async function _log({
   fs,
+  cache,
   gitdir,
   filepath,
   ref,
@@ -43,9 +43,6 @@
   force,
   follow,
 }) {
-=======
-export async function _log({ fs, cache, gitdir, ref, depth, since }) {
->>>>>>> 7bd6e2dd
   const sinceTimestamp =
     typeof since === 'undefined'
       ? undefined
@@ -55,14 +52,10 @@
   const commits = []
   const shallowCommits = await GitShallowManager.read({ fs, gitdir })
   const oid = await GitRefManager.resolve({ fs, gitdir, ref })
-<<<<<<< HEAD
-  const tips = [await _readCommit({ fs, gitdir, oid })]
+  const tips = [await _readCommit({ fs, cache, gitdir, oid })]
   let lastFileOid
   let lastCommit
   let isOk
-=======
-  const tips = [await _readCommit({ fs, cache, gitdir, oid })]
->>>>>>> 7bd6e2dd
 
   while (true) {
     const commit = tips.pop()
@@ -80,6 +73,7 @@
       try {
         vFileOid = await resolveFilepath({
           fs,
+          cache,
           gitdir,
           oid: commit.commit.tree,
           filepath,
@@ -96,6 +90,7 @@
           if (found) {
             found = await resolveFileIdInTree({
               fs,
+              cache,
               gitdir,
               oid: commit.commit.tree,
               fileId: lastFileOid,
@@ -105,6 +100,7 @@
                 if (lastCommit) {
                   const lastFound = await resolveFileIdInTree({
                     fs,
+                    cache,
                     gitdir,
                     oid: lastCommit.commit.tree,
                     fileId: lastFileOid,
