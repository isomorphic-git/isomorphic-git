--- conflicted
+++ resolved
@@ -157,15 +157,11 @@
       }
     }
 
-<<<<<<< HEAD
     // Stop the loop if there are no more commit parents
     if (tips.length === 0) {
       endCommit(commit)
-      break
     }
 
-=======
->>>>>>> 04fa3d99
     // Process tips in order by age
     tips.sort((a, b) => compareAge(a.commit, b.commit))
   }
