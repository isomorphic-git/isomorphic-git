--- conflicted
+++ resolved
@@ -43,11 +43,7 @@
   password = authPassword,
   token,
   oauth2format,
-<<<<<<< HEAD
-  headers = {},
-=======
-  headers
->>>>>>> 392ba91f
+  headers = {}
 }) {
   try {
     const fs = new FileSystem(_fs)
