// @ts-check
import { GitRefManager } from '../managers/GitRefManager.js'
import { GitRemoteManager } from '../managers/GitRemoteManager.js'
import { GitShallowManager } from '../managers/GitShallowManager.js'
import { FileSystem } from '../models/FileSystem.js'
import { E, GitError } from '../models/GitError.js'
import { GitPackIndex } from '../models/GitPackIndex.js'
import { hasObject } from '../storage/hasObject.js'
import { readObject } from '../storage/readObject.js'
import { collect } from '../utils/collect.js'
import { emptyPackfile } from '../utils/emptyPackfile.js'
import { filterCapabilities } from '../utils/filterCapabilities.js'
import { forAwait } from '../utils/forAwait.js'
import { join } from '../utils/join.js'
import { pkg } from '../utils/pkg.js'
import { cores } from '../utils/plugins.js'
import { splitLines } from '../utils/splitLines.js'
import { parseUploadPackResponse } from '../wire/parseUploadPackResponse.js'
import { writeUploadPackRequest } from '../wire/writeUploadPackRequest.js'

import { config } from './config'

/**
 *
 * @typedef {object} FetchResponse
 * @member {string} defaultBranch - The branch that is cloned if no branch is specified (typically "master")
 * @member {string | null} fetchHead - The SHA-1 object id of the fetched head commit
 * @member {object} [headers] - The HTTP response headers returned by the git server
 *
 */

/**
 * Fetch commits from a remote repository
<<<<<<< HEAD
 * 
 * The object returned has the following schema:
 * 
 * ```ts
 * export interface FetchResponse {
 *   defaultBranch: string; // The branch that is cloned if no branch is specified (typically "master")
 *   fetchHead: string | null; // The SHA-1 object id of the fetched head commit
 *   headers?: object; // The HTTP response headers returned by the git server.
 * }
 * ```
 * Future versions of isomorphic-git might return additional metadata.
 * 
 * To monitor progress events, see the documentation for the [`'emitter'` plugin](./plugin_emitter.md).
 * 
=======
 *
>>>>>>> 4afaec17
 * @param {object} _
 * @param {string} [_.core = 'default'] - The plugin core identifier to use for plugin injection
 * @param {FileSystem} [_.fs] - [deprecated] The filesystem containing the git repo. Overrides the fs provided by the [plugin system](./plugin_fs.md).
 * @param {string} [_.dir] - The [working tree](dir-vs-gitdir.md) directory path
<<<<<<< HEAD
 * @param {string} _.gitdir=join(dir,'.git') - The [git directory](dir-vs-gitdir.md) path
=======
 * @param {string} [_.gitdir] - The [git directory](dir-vs-gitdir.md) path
 * @param {FileSystem} _.fs - [deprecated] The filesystem containing the git repo. Overrides the fs provided by the [plugin system](./plugin_fs.md).
 * @param {import('events').EventEmitter} [_.emitter] - [deprecated] Overrides the emitter set via the ['emitter' plugin](./plugin_emitter.md).
 * @param {string} _.emitterPrefix - Scope emitted events by prepending `emitterPrefix` to the event name.
 * @param {string} [_.ref = 'HEAD'] - Which branch to fetch. By default this is the currently checked out branch.
 * @param {string} [_.remote] - What to name the remote that is created.
>>>>>>> 4afaec17
 * @param {string} [_.url] - The URL of the remote repository. Will be gotten from gitconfig if absent.
 * @param {string} [_.corsProxy] - Optional [CORS proxy](https://www.npmjs.com/%40isomorphic-git/cors-proxy). Overrides value in repo config.
 * @param {string} [_.ref = 'HEAD'] - Which branch to fetch. By default this is the currently checked out branch. 
 * @param {boolean} [_.singleBranch = false] - Instead of the default behavior of fetching all the branches, only fetch a single branch.
 * @param {boolean} [_.noGitSuffix = false] - If true, clone will not auto-append a `.git` suffix to the `url`. (**AWS CodeCommit needs this option**)
 * @param {boolean} [_.tags = false] - Also fetch tags
 * @param {string} [_.remote] - What to name the remote that is created.
 * @param {number} [_.depth] - Integer. Determines how much of the git repository's history to retrieve
 * @param {Date} [_.since] - Only fetch commits created after the given date. Mutually exclusive with `depth`.
 * @param {string[]} [_.exclude = []] - A list of branches or tags. Instructs the remote server not to send us any commits reachable from these refs.
 * @param {boolean} [_.relative = false] - Changes the meaning of `depth` to be measured from the current shallow depth rather than from the branch tip.
 * @param {string} [_.username] - See the [Authentication](./authentication.html) documentation
 * @param {string} [_.password] - See the [Authentication](./authentication.html) documentation
 * @param {string} [_.token] - See the [Authentication](./authentication.html) documentation
 * @param {string} [_.oauth2format] - See the [Authentication](./authentication.html) documentation
 * @param {object} [_.headers] - Additional headers to include in HTTP requests, similar to git's `extraHeader` config
 * @param {import('events').EventEmitter} [_.emitter] - [deprecated] Overrides the emitter set via the ['emitter' plugin](./plugin_emitter.md).
 * @param {string} [_.emitterPrefix = ''] - Scope emitted events by prepending `emitterPrefix` to the event name.
 * 
 * @returns {Promise<FetchResponse>} - Resolves successfully when fetch completes
 *
 * @example
 * await git.fetch({
 *   dir: '$input((/))',
 *   corsProxy: 'https://cors.isomorphic-git.org',
 *   url: '$input((https://github.com/isomorphic-git/isomorphic-git))',
 *   ref: '$input((master))',
 *   depth: $input((1)),
 *   singleBranch: $input((true)),
 *   tags: $input((false))
 * })
 * console.log('done')
 *
 */
export async function fetch ({
  core = 'default',
  dir,
  gitdir = join(dir, '.git'),
  fs: _fs = cores.get(core).get('fs'),
  emitter = cores.get(core).get('emitter'),
  emitterPrefix = '',
  ref = 'HEAD',
  // @ts-ignore
  refs,
  remote,
  url,
  noGitSuffix = false,
  corsProxy,
  // @ts-ignore
  authUsername,
  // @ts-ignore
  authPassword,
  username = authUsername,
  password = authPassword,
  token,
  oauth2format,
  depth = null,
  since = null,
  exclude = [],
  relative = false,
  tags = false,
  singleBranch = false,
  headers = {},
  // @ts-ignore
  onprogress // deprecated
}) {
  try {
    if (onprogress !== undefined) {
      console.warn(
        'The `onprogress` callback has been deprecated. Please use the more generic `emitter` EventEmitter argument instead.'
      )
    }
    const fs = new FileSystem(_fs)
    let response = await fetchPackfile({
      core,
      gitdir,
      fs,
      emitter,
      emitterPrefix,
      ref,
      refs,
      remote,
      url,
      noGitSuffix,
      corsProxy,
      username,
      password,
      token,
      oauth2format,
      depth,
      since,
      exclude,
      relative,
      tags,
      singleBranch,
      headers
    })
    if (response === null) {
      return {
        fetchHead: null
      }
    }
    if (emitter) {
      let lines = splitLines(response.progress)
      forAwait(lines, line => {
        // As a historical accident, 'message' events were trimmed removing valuable information,
        // such as \r by itself which was a single to update the existing line instead of appending a new one.
        // TODO NEXT BREAKING RELEASE: make 'message' behave like 'rawmessage' and remove 'rawmessage'.
        emitter.emit(`${emitterPrefix}message`, line.trim())
        emitter.emit(`${emitterPrefix}rawmessage`, line)
        let matches = line.match(/([^:]*).*\((\d+?)\/(\d+?)\)/)
        if (matches) {
          emitter.emit(`${emitterPrefix}progress`, {
            phase: matches[1].trim(),
            loaded: parseInt(matches[2], 10),
            total: parseInt(matches[3], 10),
            lengthComputable: true
          })
        }
      })
    }
    let packfile = await collect(response.packfile)
    let packfileSha = packfile.slice(-20).toString('hex')
    // TODO: Return more metadata?
    let res = {
      defaultBranch: response.HEAD,
      fetchHead: response.FETCH_HEAD
    }
    if (response.headers) {
      res.headers = response.headers
    }
    // This is a quick fix for the empty .git/objects/pack/pack-.pack file error,
    // which due to the way `git-list-pack` works causes the program to hang when it tries to read it.
    // TODO: Longer term, we should actually:
    // a) NOT concatenate the entire packfile into memory (line 78),
    // b) compute the SHA of the stream except for the last 20 bytes, using the same library used in push.js, and
    // c) compare the computed SHA with the last 20 bytes of the stream before saving to disk, and throwing a "packfile got corrupted during download" error if the SHA doesn't match.
    if (packfileSha !== '' && !emptyPackfile(packfile)) {
      res.packfile = `objects/pack/pack-${packfileSha}.pack`
      const fullpath = join(gitdir, res.packfile)
      await fs.write(fullpath, packfile)
      const getExternalRefDelta = oid => readObject({ fs, gitdir, oid })
      const idx = await GitPackIndex.fromPack({
        pack: packfile,
        getExternalRefDelta,
        emitter,
        emitterPrefix
      })
      await fs.write(fullpath.replace(/\.pack$/, '.idx'), idx.toBuffer())
    }
    return res
  } catch (err) {
    err.caller = 'git.fetch'
    throw err
  }
}

async function fetchPackfile ({
  core,
  gitdir,
  fs: _fs,
  emitter,
  emitterPrefix,
  ref,
  refs = [ref],
  remote,
  url,
  noGitSuffix,
  corsProxy,
  username,
  password,
  token,
  oauth2format,
  depth,
  since,
  exclude,
  relative,
  tags,
  singleBranch,
  headers
}) {
  const fs = new FileSystem(_fs)
  // Sanity checks
  if (depth !== null) {
    if (Number.isNaN(parseInt(depth))) {
      throw new GitError(E.InvalidDepthParameterError, { depth })
    }
    depth = parseInt(depth)
  }
  // Set missing values
  remote = remote || 'origin'
  if (url === undefined) {
    url = await config({
      fs,
      gitdir,
      path: `remote.${remote}.url`
    })
  }
  if (corsProxy === undefined) {
    corsProxy = await config({ fs, gitdir, path: 'http.corsProxy' })
  }
  let auth = { username, password, token, oauth2format }
  let GitRemoteHTTP = GitRemoteManager.getRemoteHelperFor({ url })
  let remoteHTTP = await GitRemoteHTTP.discover({
    core,
    corsProxy,
    service: 'git-upload-pack',
    url,
    noGitSuffix,
    auth,
    headers
  })
  auth = remoteHTTP.auth // hack to get new credentials from CredentialManager API
  const remoteRefs = remoteHTTP.refs
  // For the special case of an empty repository with no refs, return null.
  if (remoteRefs.size === 0) {
    return null
  }
  // Check that the remote supports the requested features
  if (depth !== null && !remoteHTTP.capabilities.has('shallow')) {
    throw new GitError(E.RemoteDoesNotSupportShallowFail)
  }
  if (since !== null && !remoteHTTP.capabilities.has('deepen-since')) {
    throw new GitError(E.RemoteDoesNotSupportDeepenSinceFail)
  }
  if (exclude.length > 0 && !remoteHTTP.capabilities.has('deepen-not')) {
    throw new GitError(E.RemoteDoesNotSupportDeepenNotFail)
  }
  if (relative === true && !remoteHTTP.capabilities.has('deepen-relative')) {
    throw new GitError(E.RemoteDoesNotSupportDeepenRelativeFail)
  }
  // Figure out the SHA for the requested ref
  let { oid, fullref } = GitRefManager.resolveAgainstMap({
    ref,
    map: remoteRefs
  })
  // Filter out refs we want to ignore: only keep ref we're cloning, HEAD, branches, and tags (if we're keeping them)
  for (let remoteRef of remoteRefs.keys()) {
    if (
      remoteRef === fullref ||
      remoteRef === 'HEAD' ||
      remoteRef.startsWith('refs/heads/') ||
      (tags && remoteRef.startsWith('refs/tags/'))
    ) {
      continue
    }
    remoteRefs.delete(remoteRef)
  }
  // Assemble the application/x-git-upload-pack-request
  const capabilities = filterCapabilities(
    [...remoteHTTP.capabilities],
    [
      'multi_ack_detailed',
      'no-done',
      'side-band-64k',
      'thin-pack',
      'ofs-delta',
      `agent=${pkg.agent}`
    ]
  )
  if (relative) capabilities.push('deepen-relative')
  // Start figuring out which oids from the remote we want to request
  let wants = singleBranch ? [oid] : remoteRefs.values()
  // Come up with a reasonable list of oids to tell the remote we already have
  // (preferably oids that are close ancestors of the branch heads we're fetching)
  let haveRefs = singleBranch
    ? refs
    : await GitRefManager.listRefs({
      fs,
      gitdir,
      filepath: `refs`
    })
  let haves = []
  for (let ref of haveRefs) {
    try {
      ref = await GitRefManager.expand({ fs, gitdir, ref })
      const oid = await GitRefManager.resolve({ fs, gitdir, ref })
      if (await hasObject({ fs, gitdir, oid })) {
        haves.push(oid)
      }
    } catch (err) {}
  }
  haves = [...new Set(haves)]
  let oids = await GitShallowManager.read({ fs, gitdir })
  let shallows = remoteHTTP.capabilities.has('shallow') ? [...oids] : []
  let packstream = writeUploadPackRequest({
    capabilities,
    wants,
    haves,
    shallows,
    depth,
    since,
    exclude
  })
  // CodeCommit will hang up if we don't send a Content-Length header
  // so we can't stream the body.
  let packbuffer = await collect(packstream)
  let raw = await GitRemoteHTTP.connect({
    core,
    emitter,
    emitterPrefix,
    corsProxy,
    service: 'git-upload-pack',
    url,
    noGitSuffix,
    auth,
    body: [packbuffer],
    headers
  })
  let response = await parseUploadPackResponse(raw.body)
  if (raw.headers) {
    response.headers = raw.headers
  }
  // Apply all the 'shallow' and 'unshallow' commands
  for (const oid of response.shallows) {
    oids.add(oid)
  }
  for (const oid of response.unshallows) {
    oids.delete(oid)
  }
  await GitShallowManager.write({ fs, gitdir, oids })
  // Update local remote refs
  if (singleBranch) {
    const refs = new Map([[fullref, oid]])
    // But wait, maybe it was a symref, like 'HEAD'!
    // We need to save all the refs in the symref chain (sigh).
    const symrefs = new Map()
    let bail = 10
    let key = fullref
    while (bail--) {
      let value = remoteHTTP.symrefs.get(key)
      if (value === undefined) break
      symrefs.set(key, value)
      key = value
    }
    // final value must not be a symref but a real ref
    refs.set(key, remoteRefs.get(key))
    await GitRefManager.updateRemoteRefs({
      fs,
      gitdir,
      remote,
      refs,
      symrefs,
      tags
    })
  } else {
    await GitRefManager.updateRemoteRefs({
      fs,
      gitdir,
      remote,
      refs: remoteRefs,
      symrefs: remoteHTTP.symrefs,
      tags
    })
  }
  // We need this value later for the `clone` command.
  response.HEAD = remoteHTTP.symrefs.get('HEAD')
  // AWS CodeCommit doesn't list HEAD as a symref, but we can reverse engineer it
  // Find the SHA of the branch called HEAD
  if (response.HEAD === undefined) {
    let { oid } = GitRefManager.resolveAgainstMap({
      ref: 'HEAD',
      map: remoteRefs
    })
    // Use the name of the first branch that's not called HEAD that has
    // the same SHA as the branch called HEAD.
    for (let [key, value] of remoteRefs.entries()) {
      if (key !== 'HEAD' && value === oid) {
        response.HEAD = key
        break
      }
    }
  }
  response.FETCH_HEAD = oid
  return response
}<|MERGE_RESOLUTION|>--- conflicted
+++ resolved
@@ -31,7 +31,6 @@
 
 /**
  * Fetch commits from a remote repository
-<<<<<<< HEAD
  * 
  * The object returned has the following schema:
  * 
@@ -46,23 +45,11 @@
  * 
  * To monitor progress events, see the documentation for the [`'emitter'` plugin](./plugin_emitter.md).
  * 
-=======
- *
->>>>>>> 4afaec17
  * @param {object} _
  * @param {string} [_.core = 'default'] - The plugin core identifier to use for plugin injection
  * @param {FileSystem} [_.fs] - [deprecated] The filesystem containing the git repo. Overrides the fs provided by the [plugin system](./plugin_fs.md).
  * @param {string} [_.dir] - The [working tree](dir-vs-gitdir.md) directory path
-<<<<<<< HEAD
  * @param {string} _.gitdir=join(dir,'.git') - The [git directory](dir-vs-gitdir.md) path
-=======
- * @param {string} [_.gitdir] - The [git directory](dir-vs-gitdir.md) path
- * @param {FileSystem} _.fs - [deprecated] The filesystem containing the git repo. Overrides the fs provided by the [plugin system](./plugin_fs.md).
- * @param {import('events').EventEmitter} [_.emitter] - [deprecated] Overrides the emitter set via the ['emitter' plugin](./plugin_emitter.md).
- * @param {string} _.emitterPrefix - Scope emitted events by prepending `emitterPrefix` to the event name.
- * @param {string} [_.ref = 'HEAD'] - Which branch to fetch. By default this is the currently checked out branch.
- * @param {string} [_.remote] - What to name the remote that is created.
->>>>>>> 4afaec17
  * @param {string} [_.url] - The URL of the remote repository. Will be gotten from gitconfig if absent.
  * @param {string} [_.corsProxy] - Optional [CORS proxy](https://www.npmjs.com/%40isomorphic-git/cors-proxy). Overrides value in repo config.
  * @param {string} [_.ref = 'HEAD'] - Which branch to fetch. By default this is the currently checked out branch. 
