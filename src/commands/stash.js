--- conflicted
+++ resolved
@@ -174,20 +174,13 @@
   const stashReflogPath = stashMgr.refLogsStashPath
   await acquireLock({ reflogEntries, stashReflogPath, stashMgr }, async () => {
     if (reflogEntries.length) {
-<<<<<<< HEAD
-      await fs.write(stashReflogPath, reflogEntries.join('\n'), 'utf8')
-      const lastStashCommit =
-        reflogEntries[reflogEntries.length - 1].split(' ')[1]
-=======
       await fs.write(
         stashReflogPath,
         reflogEntries.reverse().join('\n') + '\n',
         'utf8'
       )
-      const lastStashCommit = reflogEntries[reflogEntries.length - 1].split(
-        ' '
-      )[1]
->>>>>>> 555d7db7
+      const lastStashCommit =
+        reflogEntries[reflogEntries.length - 1].split(' ')[1]
       await stashMgr.writeStashRef(lastStashCommit)
     } else {
       // remove the stash reflog file if no entry left
