// @ts-check
import { FileSystem } from '../models/FileSystem.js'
import { join } from '../utils/join.js'
import { cores } from '../utils/plugins.js'

import { checkout } from './checkout.js'
import { config } from './config.js'
import { fetch } from './fetch.js'
import { init } from './init.js'

/**
 * Clone a repository
<<<<<<< HEAD
 * 
 * To monitor progress events, see the documentation for the [`'emitter'` plugin](./plugin_emitter.md).
 * 
 * @param {object} _
 * @param {string} [_.core = 'default'] - The plugin core identifier to use for plugin injection
=======
 *
 * @param {object} _
 * @param {string} [_.core = 'default'] - The plugin core identifier to use for plugin injection
 * @param {string} _.dir - The [working tree](dir-vs-gitdir.md) directory path
 * @param {string} [_.gitdir = join(dir, '.git')] - The [git directory](dir-vs-gitdir.md) path
>>>>>>> 4afaec17
 * @param {FileSystem} [_.fs] - [deprecated] The filesystem containing the git repo. Overrides the fs provided by the [plugin system](./plugin_fs.md).
 * @param {string} _.dir - The [working tree](dir-vs-gitdir.md) directory path
 * @param {string} _.gitdir=join(dir,'.git') - The [git directory](dir-vs-gitdir.md) path 
 * @param {string} _.url - The URL of the remote repository
 * @param {string} [_.corsProxy] - Optional [CORS proxy](https://www.npmjs.com/%40isomorphic-git/cors-proxy). Value is stored in the git config file for that repo.
 * @param {string} [_.ref] - Which branch to clone. By default this is the designated "main branch" of the repository.
 * @param {boolean} [_.singleBranch = false] - Instead of the default behavior of fetching all the branches, only fetch a single branch.
 * @param {boolean} [_.noCheckout = false] - If true, clone will only fetch the repo, not check out a branch. Skipping checkout can save a lot of time normally spent writing files to disk.
 * @param {boolean} [_.noGitSuffix = false] - If true, clone will not auto-append a `.git` suffix to the `url`. (**AWS CodeCommit needs this option**.)
 * @param {boolean} [_.noTags = false] - By default clone will fetch all tags. `noTags` disables that behavior.
 * @param {string} [_.remote = 'origin'] - What to name the remote that is created.
 * @param {number} [_.depth] - Integer. Determines how much of the git repository's history to retrieve
 * @param {Date} [_.since] - Only fetch commits created after the given date. Mutually exclusive with `depth`.
 * @param {string[]} [_.exclude = []] - A list of branches or tags. Instructs the remote server not to send us any commits reachable from these refs.
 * @param {boolean} [_.relative = false] - Changes the meaning of `depth` to be measured from the current shallow depth rather than from the branch tip.
 * @param {string} [_.username] - See the [Authentication](./authentication.html) documentation
 * @param {string} [_.password] - See the [Authentication](./authentication.html) documentation
 * @param {string} [_.token] - See the [Authentication](./authentication.html) documentation
 * @param {string} [_.oauth2format] - See the [Authentication](./authentication.html) documentation
 * @param {object} [_.headers = {}] - Additional headers to include in HTTP requests, similar to git's `extraHeader` config
<<<<<<< HEAD
 * @param {import('events').EventEmitter} [_.emitter] - [deprecated] Overrides the emitter set via the ['emitter' plugin](./plugin_emitter.md)
 * @param {string} [_.emitterPrefix = ''] - Scope emitted events by prepending `emitterPrefix` to the event name
 * 
 * @returns {Promise<void>} Resolves successfully when clone completes
 * 
=======
 * @returns {Promise<void>} Resolves successfully when clone completes
 *
 * To monitor progress events, see the documentation for the [`'emitter'` plugin](./plugin_emitter.md).
 *
 * Example code:
 *
>>>>>>> 4afaec17
 * @example
 * await git.clone({
 *   dir: '$input((/))',
 *   corsProxy: 'https://cors.isomorphic-git.org',
 *   url: '$input((https://github.com/isomorphic-git/isomorphic-git))',
 *   $textarea((singleBranch: true,
 *   depth: 1))
 * })
 * console.log('done')
 *
 */
export async function clone ({
  core = 'default',
  dir,
  gitdir = join(dir, '.git'),
  fs: _fs = cores.get(core).get('fs'),
  emitter = cores.get(core).get('emitter'),
  emitterPrefix = '',
  url,
  noGitSuffix = false,
  corsProxy = undefined,
  ref = undefined,
  remote = 'origin',
  // @ts-ignore
  authUsername,
  // @ts-ignore
  authPassword,
  username = undefined,
  password = undefined,
  token = undefined,
  oauth2format = undefined,
  depth = undefined,
  since = undefined,
  exclude = [],
  relative = false,
  singleBranch = false,
  noCheckout = false,
  noTags = false,
  headers = {},
  // @ts-ignore
  onprogress
}) {
  try {
    if (onprogress !== undefined) {
      console.warn(
        'The `onprogress` callback has been deprecated. Please use the more generic `emitter` EventEmitter argument instead.'
      )
    }
    const fs = new FileSystem(_fs)
    username = username === undefined ? authUsername : username
    password = password === undefined ? authPassword : password
    await init({ gitdir, fs })
    // Add remote
    await config({
      gitdir,
      fs,
      path: `remote.${remote}.url`,
      value: url
    })
    await config({
      gitdir,
      fs,
      path: `remote.${remote}.fetch`,
      value: `+refs/heads/*:refs/remotes/${remote}/*`
    })
    if (corsProxy) {
      await config({
        gitdir,
        fs,
        path: `http.corsProxy`,
        value: corsProxy
      })
    }
    // Fetch commits
    const { defaultBranch, fetchHead } = await fetch({
      core,
      gitdir,
      fs,
      emitter,
      emitterPrefix,
      noGitSuffix,
      ref,
      remote,
      username,
      password,
      token,
      oauth2format,
      depth,
      since,
      exclude,
      relative,
      singleBranch,
      headers,
      tags: !noTags
    })
    if (fetchHead === null) return
    ref = ref || defaultBranch
    ref = ref.replace('refs/heads/', '')
    // Checkout that branch
    await checkout({
      dir,
      gitdir,
      fs,
      emitter,
      emitterPrefix,
      ref,
      remote,
      noCheckout
    })
  } catch (err) {
    err.caller = 'git.clone'
    throw err
  }
}<|MERGE_RESOLUTION|>--- conflicted
+++ resolved
@@ -10,19 +10,11 @@
 
 /**
  * Clone a repository
-<<<<<<< HEAD
  * 
  * To monitor progress events, see the documentation for the [`'emitter'` plugin](./plugin_emitter.md).
  * 
  * @param {object} _
  * @param {string} [_.core = 'default'] - The plugin core identifier to use for plugin injection
-=======
- *
- * @param {object} _
- * @param {string} [_.core = 'default'] - The plugin core identifier to use for plugin injection
- * @param {string} _.dir - The [working tree](dir-vs-gitdir.md) directory path
- * @param {string} [_.gitdir = join(dir, '.git')] - The [git directory](dir-vs-gitdir.md) path
->>>>>>> 4afaec17
  * @param {FileSystem} [_.fs] - [deprecated] The filesystem containing the git repo. Overrides the fs provided by the [plugin system](./plugin_fs.md).
  * @param {string} _.dir - The [working tree](dir-vs-gitdir.md) directory path
  * @param {string} _.gitdir=join(dir,'.git') - The [git directory](dir-vs-gitdir.md) path 
@@ -43,20 +35,11 @@
  * @param {string} [_.token] - See the [Authentication](./authentication.html) documentation
  * @param {string} [_.oauth2format] - See the [Authentication](./authentication.html) documentation
  * @param {object} [_.headers = {}] - Additional headers to include in HTTP requests, similar to git's `extraHeader` config
-<<<<<<< HEAD
  * @param {import('events').EventEmitter} [_.emitter] - [deprecated] Overrides the emitter set via the ['emitter' plugin](./plugin_emitter.md)
  * @param {string} [_.emitterPrefix = ''] - Scope emitted events by prepending `emitterPrefix` to the event name
  * 
  * @returns {Promise<void>} Resolves successfully when clone completes
  * 
-=======
- * @returns {Promise<void>} Resolves successfully when clone completes
- *
- * To monitor progress events, see the documentation for the [`'emitter'` plugin](./plugin_emitter.md).
- *
- * Example code:
- *
->>>>>>> 4afaec17
  * @example
  * await git.clone({
  *   dir: '$input((/))',
