--- conflicted
+++ resolved
@@ -80,6 +80,7 @@
       gitdir,
       ref,
       remote,
+      corsProxy,
       depth,
       since,
       exclude,
@@ -114,42 +115,4 @@
 
     throw err
   }
-<<<<<<< HEAD
-=======
-  const { defaultBranch, fetchHead } = await _fetch({
-    fs,
-    cache,
-    http,
-    onProgress,
-    onMessage,
-    onAuth,
-    onAuthSuccess,
-    onAuthFailure,
-    gitdir,
-    ref,
-    remote,
-    corsProxy,
-    depth,
-    since,
-    exclude,
-    relative,
-    singleBranch,
-    headers,
-    tags: !noTags,
-  })
-  if (fetchHead === null) return
-  ref = ref || defaultBranch
-  ref = ref.replace('refs/heads/', '')
-  // Checkout that branch
-  await _checkout({
-    fs,
-    cache,
-    onProgress,
-    dir,
-    gitdir,
-    ref,
-    remote,
-    noCheckout,
-  })
->>>>>>> 5f9434ee
 }