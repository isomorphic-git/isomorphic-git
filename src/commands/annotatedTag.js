// @ts-check
import { GitRefManager } from '../managers/GitRefManager.js'
import { FileSystem } from '../models/FileSystem.js'
import { GitAnnotatedTag } from '../models/GitAnnotatedTag'
import { E, GitError } from '../models/GitError.js'
import { readObject } from '../storage/readObject.js'
import { writeObject } from '../storage/writeObject.js'
import { join } from '../utils/join.js'
import { normalizeAuthorObject } from '../utils/normalizeAuthorObject.js'
import { cores } from '../utils/plugins.js'

/**
 * Create an annotated tag.
 *
 * @param {object} _
 * @param {string} [_.core = 'default'] - The plugin core identifier to use for plugin injection
 * @param {string} [_.dir] - The [working tree](dir-vs-gitdir.md) directory path
 * @param {string} _.gitdir=join(dir,'.git') - The [git directory](dir-vs-gitdir.md) path
 * @param {FileSystem} [_.fs] - [deprecated] The filesystem containing the git repo. Overrides the fs provided by the [plugin system](./plugin_fs.md).
 * @param {string} _.ref - What to name the tag
 * @param {string} [_.message = ''] - The tag message to use.
 * @param {string} [_.object = 'HEAD'] - The SHA-1 object id the tag points to. (Will resolve to a SHA-1 object id if value is a ref.) By default, the commit object which is referred by the current `HEAD` is used.
 * @param {object} [_.tagger] - The details about the tagger.
 * @param {string} [_.tagger.name] - Default is `user.name` config.
 * @param {string} [_.tagger.email] - Default is `user.email` config.
 * @param {string} [_.tagger.date] - Set the tagger timestamp field. Default is the current date.
 * @param {string} [_.tagger.timestamp] - Set the tagger timestamp field. This is an alternative to using `date` using an integer number of seconds since the Unix epoch instead of a JavaScript date object.
 * @param {string} [_.tagger.timezoneOffset] - Set the tagger timezone offset field. This is the difference, in minutes, from the current timezone to UTC. Default is `(new Date()).getTimezoneOffset()`.
 * @param {string} [_.signature] - The signature attatched to the tag object. (Mutually exclusive with the `signingKey` option.)
 * @param {string} [_.signingKey] - Sign the tag object using this private PGP key. (Mutually exclusive with the `signature` option.)
 * @param {boolean} [_.force = false] - Instead of throwing an error if a tag named `ref` already exists, overwrite the existing tag. Note that this option does not modify the original tag object itself.
<<<<<<< HEAD
 * 
 * @returns {Promise<void>} Resolves successfully when filesystem operations are complete
 * 
=======
 *
 * @returns {Promise<void>} - Resolves successfully when filesystem operations are complete
 *
>>>>>>> 4afaec17
 * @example
 * await git.annotatedTag({
 *   dir: '$input((/))',
 *   ref: '$input((test-tag))',
 *   message: '$input((This commit is awesome))',
 *   tagger: {
 *     name: '$input((Mr. Test))',
 *     email: '$input((mrtest@example.com))'
 *   }
 * })
 * console.log('done')
 *
 */
export async function annotatedTag ({
  core = 'default',
  dir,
  gitdir = join(dir, '.git'),
  fs: _fs = cores.get(core).get('fs'),
  ref,
  tagger,
  message = ref,
  signature,
  object,
  signingKey,
  force = false
}) {
  try {
    const fs = new FileSystem(_fs)

    if (ref === undefined) {
      throw new GitError(E.MissingRequiredParameterError, {
        function: 'annotatedTag',
        parameter: 'ref'
      })
    }

    ref = ref.startsWith('refs/tags/') ? ref : `refs/tags/${ref}`

    if (!force && (await GitRefManager.exists({ fs, gitdir, ref }))) {
      throw new GitError(E.RefExistsError, { noun: 'tag', ref })
    }

    // Resolve passed value
    let oid = await GitRefManager.resolve({
      fs,
      gitdir,
      ref: object || 'HEAD'
    })

    if (signature && signingKey) {
      throw new GitError(E.InvalidParameterCombinationError, {
        function: 'annotatedTag',
        parameters: ['signature', 'signingKey']
      })
    }

    // Fill in missing arguments with default values
    tagger = await normalizeAuthorObject({ fs, gitdir, author: tagger })
    if (tagger === undefined) {
      throw new GitError(E.MissingTaggerError)
    }

    const { type } = await readObject({ fs, gitdir, oid })
    let tagObject = GitAnnotatedTag.from({
      object: oid,
      type,
      tag: ref.replace('refs/tags/', ''),
      tagger,
      message,
      signature
    })
    if (signingKey) {
      let pgp = cores.get(core).get('pgp')
      tagObject = await GitAnnotatedTag.sign(tagObject, pgp, signingKey)
    }
    let value = await writeObject({
      fs,
      gitdir,
      type: 'tag',
      object: tagObject.toObject()
    })

    await GitRefManager.writeRef({ fs, gitdir, ref, value })
  } catch (err) {
    err.caller = 'git.annotatedTag'
    throw err
  }
}<|MERGE_RESOLUTION|>--- conflicted
+++ resolved
@@ -29,15 +29,9 @@
  * @param {string} [_.signature] - The signature attatched to the tag object. (Mutually exclusive with the `signingKey` option.)
  * @param {string} [_.signingKey] - Sign the tag object using this private PGP key. (Mutually exclusive with the `signature` option.)
  * @param {boolean} [_.force = false] - Instead of throwing an error if a tag named `ref` already exists, overwrite the existing tag. Note that this option does not modify the original tag object itself.
-<<<<<<< HEAD
  * 
  * @returns {Promise<void>} Resolves successfully when filesystem operations are complete
  * 
-=======
- *
- * @returns {Promise<void>} - Resolves successfully when filesystem operations are complete
- *
->>>>>>> 4afaec17
  * @example
  * await git.annotatedTag({
  *   dir: '$input((/))',
