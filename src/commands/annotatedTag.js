--- conflicted
+++ resolved
@@ -65,30 +65,11 @@
     }
 
     const { type } = await readObject({ fs, gitdir, oid })
-<<<<<<< HEAD
-=======
-    let taggerDateTime = tagger.date || new Date()
->>>>>>> cee718b3
     let tagObject = GitAnnotatedTag.from({
       object: oid,
       type,
       tag: ref.replace('refs/tags/', ''),
-<<<<<<< HEAD
       tagger,
-=======
-      tagger: {
-        name: tagger.name,
-        email: tagger.email,
-        timestamp:
-          tagger.timestamp !== undefined && tagger.timestamp !== null
-            ? tagger.timestamp
-            : Math.floor(taggerDateTime.valueOf() / 1000),
-        timezoneOffset:
-          tagger.timezoneOffset !== undefined && tagger.timezoneOffset !== null
-            ? tagger.timezoneOffset
-            : taggerDateTime.getTimezoneOffset()
-      },
->>>>>>> cee718b3
       message,
       signature
     })
