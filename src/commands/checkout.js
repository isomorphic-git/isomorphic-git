--- conflicted
+++ resolved
@@ -33,13 +33,7 @@
  * @param {boolean} [_.noCheckout = false] - If true, will update HEAD but won't update the working directory
  *
  * @returns {Promise<void>} Resolves successfully when filesystem operations are complete
-<<<<<<< HEAD
  * 
-=======
- *
- * If the branch already exists it will check out that branch. Otherwise, it will create a new remote tracking branch set to track the remote branch of that name.
- *
->>>>>>> 4afaec17
  * @example
  * // checkout the master branch
  * await git.checkout({ dir: '$input((/))', ref: '$input((master))' })
