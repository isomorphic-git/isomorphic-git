{
<<<<<<< HEAD
  "include": [
    "index.js",
    "http/web/index.js",
    "http/node/index.js",
    "managers/index.js",
    "models/index.js"
  ],
=======
  "include": ["index.js", "index.cjs", "http/web/index.js", "http/web/index.cjs", "http/node/index.js", "http/node/index.cjs"],
>>>>>>> 54651520
  "exclude": ["node_modules"],
  "compilerOptions": {
    "types": [],
    "strictNullChecks": true,
    "allowJs": true,
    "declaration": true,
    "noEmit": false,
    "emitDeclarationOnly": true
  }
}<|MERGE_RESOLUTION|>--- conflicted
+++ resolved
@@ -1,15 +1,11 @@
 {
-<<<<<<< HEAD
   "include": [
-    "index.js",
-    "http/web/index.js",
-    "http/node/index.js",
-    "managers/index.js",
-    "models/index.js"
+    "index.js", "index.cjs",
+    "http/web/index.js", "http/web/index.cjs",
+    "http/node/index.js", "http/node/index.cjs",
+    "managers/index.js", "managers/index.cjs",
+    "models/index.js", "models/index.cjs"
   ],
-=======
-  "include": ["index.js", "index.cjs", "http/web/index.js", "http/web/index.cjs", "http/node/index.js", "http/node/index.cjs"],
->>>>>>> 54651520
   "exclude": ["node_modules"],
   "compilerOptions": {
     "types": [],
