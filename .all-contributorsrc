--- conflicted
+++ resolved
@@ -807,23 +807,24 @@
       ]
     },
     {
-<<<<<<< HEAD
+      "login": "ARBhosale",
+      "name": "Aniket Bhosale",
+      "avatar_url": "https://avatars.githubusercontent.com/u/26981417?v=4",
+      "profile": "https://github.com/ARBhosale",
+      "contributions": [
+        "code",
+        "doc",
+        "test"
+      ]
+    },
+    {
       "login": "gnillev",
       "name": "Mathias Nisted Velling",
       "avatar_url": "https://avatars.githubusercontent.com/u/8965094?v=4",
       "profile": "https://github.com/gnillev",
       "contributions": [
-        "code"
-=======
-      "login": "ARBhosale",
-      "name": "Aniket Bhosale",
-      "avatar_url": "https://avatars.githubusercontent.com/u/26981417?v=4",
-      "profile": "https://github.com/ARBhosale",
-      "contributions": [
-        "code",
-        "doc",
-        "test"
->>>>>>> a9a76e4f
+        "code",
+        "test"
       ]
     }
   ],
