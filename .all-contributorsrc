--- conflicted
+++ resolved
@@ -464,14 +464,15 @@
       ]
     },
     {
-<<<<<<< HEAD
       "login": "mmkal",
       "name": "Misha Kaletsky",
       "avatar_url": "https://avatars2.githubusercontent.com/u/15040698?v=4",
       "profile": "https://github.com/mmkal",
       "contributions": [
         "code"
-=======
+      ]
+    },
+    {
       "login": "rczulch",
       "name": "Richard C. Zulch",
       "avatar_url": "https://avatars1.githubusercontent.com/u/54646976?v=4",
@@ -497,7 +498,6 @@
       "profile": "https://ryotak.me/",
       "contributions": [
         "bug"
->>>>>>> b0f943a4
       ]
     }
   ],
