--- conflicted
+++ resolved
@@ -676,13 +676,8 @@
       "avatar_url": "https://avatars.githubusercontent.com/u/78014?v=4",
       "profile": "https://github.com/ipeychev",
       "contributions": [
-<<<<<<< HEAD
-        "code",
-        "test",
-        "doc"
-=======
-        "code"
->>>>>>> dbf7f017
+        "code",
+        "test"
       ]
     }
   ],
