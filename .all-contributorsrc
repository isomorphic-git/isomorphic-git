{
  "projectName": "isomorphic-git",
  "projectOwner": "isomorphic-git",
  "repoType": "github",
  "repoHost": "https://github.com",
  "files": [
    "README.md"
  ],
  "imageSize": 60,
  "commit": true,
  "contributors": [
    {
      "login": "wmhilton",
      "name": "William Hilton",
      "avatar_url": "https://avatars2.githubusercontent.com/u/587740?v=4&s=60",
      "profile": "https://onename.com/wmhilton",
      "contributions": [
        "blog",
        "bug",
        "code",
        "design",
        "doc",
        "example",
        "test",
        "tutorial"
      ]
    },
    {
      "login": "wDhTIG",
      "name": "wDhTIG",
      "avatar_url": "https://avatars2.githubusercontent.com/u/33748231?v=4&s=60",
      "profile": "https://github.com/wDhTIG",
      "contributions": [
        "bug"
      ]
    },
    {
      "login": "marbemac",
      "name": "Marc MacLeod",
      "avatar_url": "https://avatars3.githubusercontent.com/u/847542?v=4&s=60",
      "profile": "https://github.com/marbemac",
      "contributions": [
        "ideas",
        "fundingFinding"
      ]
    },
    {
      "login": "brettz9",
      "name": "Brett Zamir",
      "avatar_url": "https://avatars3.githubusercontent.com/u/20234?v=4&s=60",
      "profile": "http://brett-zamir.me",
      "contributions": [
        "ideas"
      ]
    },
    {
      "login": "mojavelinux",
      "name": "Dan Allen",
      "avatar_url": "https://avatars2.githubusercontent.com/u/79351?v=4&s=60",
      "profile": "http://mojavelinux.com",
      "contributions": [
        "bug",
        "code",
        "ideas"
      ]
    },
    {
      "login": "TomasHubelbauer",
      "name": "Tomáš Hübelbauer",
      "avatar_url": "https://avatars1.githubusercontent.com/u/6831144?v=4&s=60",
      "profile": "https://TomasHubelbauer.net",
      "contributions": [
        "bug",
        "code"
      ]
    },
    {
      "login": "juancampa",
      "name": "Juan Campa",
      "avatar_url": "https://avatars2.githubusercontent.com/u/1410520?v=4&s=60",
      "profile": "https://github.com/juancampa",
      "contributions": [
        "bug",
        "code"
      ]
    },
    {
      "login": "isysd",
      "name": "Ira Miller",
      "avatar_url": "https://avatars2.githubusercontent.com/u/1041868?v=4&s=60",
      "profile": "http://iramiller.com",
      "contributions": [
        "bug"
      ]
    },
    {
      "login": "rarkins",
      "name": "Rhys Arkins",
      "avatar_url": "https://avatars1.githubusercontent.com/u/6311784?v=4&s=60",
      "profile": "http://rhys.arkins.net",
      "contributions": [
        "code"
      ]
    },
    {
      "login": "TheLarkInn",
      "name": "Sean Larkin",
      "avatar_url": "https://avatars1.githubusercontent.com/u/3408176?v=4&s=60",
      "profile": "http://twitter.com/TheLarkInn",
      "contributions": [
        "code"
      ]
    },
    {
      "login": "DanielRuf",
      "name": "Daniel Ruf",
      "avatar_url": "https://avatars1.githubusercontent.com/u/827205?v=4&s=60",
      "profile": "https://daniel-ruf.de",
      "contributions": [
        "code"
      ]
    },
    {
      "login": "bokuweb",
      "name": "bokuweb",
      "avatar_url": "https://avatars0.githubusercontent.com/u/10220449?v=4&s=60",
      "profile": "http://blog.bokuweb.me/",
      "contributions": [
        "code",
        "doc",
        "test"
      ]
    },
    {
      "login": "hirokiosame",
      "name": "Hiroki Osame",
      "avatar_url": "https://avatars0.githubusercontent.com/u/1075694?v=4&s=60",
      "profile": "https://github.com/hirokiosame",
      "contributions": [
        "code",
        "doc"
      ]
    },
    {
      "login": "jcubic",
      "name": "Jakub Jankiewicz",
      "avatar_url": "https://avatars1.githubusercontent.com/u/280241?v=4&s=60",
      "profile": "http://jcubic.pl/me",
      "contributions": [
        "question",
        "bug",
        "code",
        "example",
        "test"
      ]
    },
    {
      "login": "howardgod",
      "name": "howardgod",
      "avatar_url": "https://avatars1.githubusercontent.com/u/10459637?v=4&s=60",
      "profile": "https://github.com/howardgod",
      "contributions": [
        "bug",
        "code"
      ]
    },
    {
      "login": "burningTyger",
      "name": "burningTyger",
      "avatar_url": "https://avatars3.githubusercontent.com/u/263378?v=4&s=60",
      "profile": "https://twitter.com/btyga",
      "contributions": [
        "bug"
      ]
    },
    {
      "login": "melvincarvalho",
      "name": "Melvin Carvalho",
      "avatar_url": "https://avatars2.githubusercontent.com/u/65864?v=4&s=60",
      "profile": "https://melvincarvalho.com/#me",
      "contributions": [
        "doc"
      ]
    },
    {
      "login": "akaJes",
      "name": "akaJes",
      "avatar_url": "https://avatars2.githubusercontent.com/u/3035266?v=4&s=60",
      "profile": "",
      "contributions": [
        "code"
      ]
    },
    {
      "login": "dsabanin",
      "name": "Dima Sabanin",
      "avatar_url": "https://avatars2.githubusercontent.com/u/8316?v=4&s=60",
      "profile": "http://twitter.com/dimasabanin",
      "contributions": [
        "bug",
        "code"
      ]
    },
    {
      "login": "mizchi",
      "name": "Koutaro Chikuba",
      "avatar_url": "https://avatars2.githubusercontent.com/u/73962?v=4&s=60",
      "profile": "http://twitter.com/mizchi",
      "contributions": [
        "bug",
        "code"
      ]
    },
    {
      "login": "hsablonniere",
      "name": "Hubert SABLONNIÈRE",
      "avatar_url": "https://avatars2.githubusercontent.com/u/236342?v=4&s=60",
      "profile": "https://www.hsablonniere.com/",
      "contributions": [
        "code",
        "test",
        "ideas",
        "fundingFinding"
      ]
    },
    {
      "login": "DeltaEvo",
      "name": "David Duarte",
      "avatar_url": "https://avatars1.githubusercontent.com/u/8864716?v=4&s=60",
      "profile": "https://github.com/DeltaEvo",
      "contributions": [
        "code"
      ]
    },
    {
      "login": "pytlesk4",
      "name": "Thomas Pytleski",
      "avatar_url": "https://avatars2.githubusercontent.com/u/2294309?v=4&s=60",
      "profile": "http://stoplight.io/",
      "contributions": [
        "bug",
        "code"
      ]
    },
    {
      "login": "vmarkovtsev",
      "name": "Vadim Markovtsev",
      "avatar_url": "https://avatars3.githubusercontent.com/u/2793551?v=4&s=60",
      "profile": "http://linkedin.com/in/vmarkovtsev",
      "contributions": [
        "bug"
      ]
    },
    {
      "login": "yuhr",
      "name": "Yu Shimura",
      "avatar_url": "https://avatars0.githubusercontent.com/u/18474125?v=4&s=60",
      "profile": "https://yuhr.org",
      "contributions": [
        "ideas",
        "code",
        "test"
      ]
    },
    {
      "login": "pyramation",
      "name": "Dan Lynch",
      "avatar_url": "https://avatars1.githubusercontent.com/u/545047?v=4&s=60",
      "profile": "https://github.com/pyramation",
      "contributions": [
        "code"
      ]
    },
    {
      "login": "jeffreywescott",
      "name": "Jeffrey Wescott",
      "avatar_url": "https://avatars3.githubusercontent.com/u/130597?v=4&s=60",
      "profile": "https://www.jeffreywescott.com/",
      "contributions": [
        "bug",
        "code"
      ]
    },
    {
      "login": "zebzhao",
      "name": "zebzhao",
      "avatar_url": "https://avatars2.githubusercontent.com/u/5515758?v=4&s=60",
      "profile": "https://github.com/zebzhao",
      "contributions": [
        "code"
      ]
    },
    {
      "login": "tilersmyth",
      "name": "Tyler Smith",
      "avatar_url": "https://avatars2.githubusercontent.com/u/8736328?v=4&s=60",
      "profile": "https://github.com/tilersmyth",
      "contributions": [
        "bug"
      ]
    },
    {
      "login": "beeman",
      "name": "Bram Borggreve",
      "avatar_url": "https://avatars3.githubusercontent.com/u/36491?v=4&s=60",
      "profile": "https://github.com/beeman",
      "contributions": [
        "bug"
      ]
    },
    {
      "login": "stefan-guggisberg",
      "name": "Stefan Guggisberg",
      "avatar_url": "https://avatars1.githubusercontent.com/u/1543625?v=4&s=60",
      "profile": "https://github.com/stefan-guggisberg",
      "contributions": [
        "bug",
        "code",
        "test"
      ]
    },
    {
      "login": "katakonst",
      "name": "Catalin Pirvu",
      "avatar_url": "https://avatars2.githubusercontent.com/u/6519792?v=4&s=60",
      "profile": "https://github.com/katakonst",
      "contributions": [
        "code"
      ]
    },
    {
      "login": "nelsonni",
      "name": "Nicholas Nelson",
      "avatar_url": "https://avatars1.githubusercontent.com/u/6432572?v=4&s=60",
      "profile": "http://web.engr.oregonstate.edu/~nelsonni/",
      "contributions": [
        "code",
        "test"
      ]
    },
    {
      "login": "addaleax",
      "name": "Anna Henningsen",
      "avatar_url": "https://avatars2.githubusercontent.com/u/899444?v=4&s=60",
      "profile": "https://twitter.com/addaleax",
      "contributions": [
        "code"
      ]
    },
    {
      "login": "FabianHenneke",
      "name": "Fabian Henneke",
      "avatar_url": "https://avatars0.githubusercontent.com/u/4312191?v=4&s=60",
      "profile": "https://hen.ne.ke",
      "contributions": [
        "bug",
        "code"
      ]
    },
    {
      "login": "djencks",
      "name": "djencks",
      "avatar_url": "https://avatars2.githubusercontent.com/u/569822?v=4",
      "profile": "https://github.com/djencks",
      "contributions": [
        "bug",
        "code",
        "test"
      ]
    },
    {
      "login": "c-w",
      "name": "Clemens Wolff",
      "avatar_url": "https://avatars0.githubusercontent.com/u/1086421?v=4",
      "profile": "https://justamouse.com",
      "contributions": [
        "code",
        "doc",
        "test"
      ]
    },
    {
      "login": "raon0211",
      "name": "Sojin Park",
      "avatar_url": "https://avatars1.githubusercontent.com/u/3102175?v=4",
      "profile": "https://sojin.io",
      "contributions": [
        "code"
      ]
    },
    {
      "login": "ef4",
      "name": "Edward Faulkner",
      "avatar_url": "https://avatars0.githubusercontent.com/u/319282?v=4",
      "profile": "http://eaf4.com",
      "contributions": [
        "code"
      ]
    },
    {
      "login": "KSXGitHub",
      "name": "Khải",
      "avatar_url": "https://avatars2.githubusercontent.com/u/11488886?v=4",
      "profile": "https://github.com/KSXGitHub",
      "contributions": [
        "bug"
      ]
    },
    {
      "login": "crutchcorn",
      "name": "Corbin Crutchley",
      "avatar_url": "https://avatars0.githubusercontent.com/u/9100169?v=4",
      "profile": "https://crutchcorn.dev/",
      "contributions": [
        "code",
        "doc",
        "test"
      ]
    },
    {
      "login": "snowyu",
      "name": "Riceball LEE",
      "avatar_url": "https://avatars1.githubusercontent.com/u/327887?v=4",
      "profile": "https://github.com/snowyu",
      "contributions": [
        "code",
        "doc",
        "test"
      ]
    },
    {
      "login": "linonetwo",
      "name": "lin onetwo",
      "avatar_url": "https://avatars1.githubusercontent.com/u/3746270?v=4",
      "profile": "https://onetwo.ren/",
      "contributions": [
        "code"
      ]
    },
    {
      "login": "linfaxin",
      "name": "林法鑫",
      "avatar_url": "https://avatars2.githubusercontent.com/u/3705017?v=4",
      "profile": "https://github.com/linfaxin",
      "contributions": [
        "bug"
      ]
    },
    {
      "login": "willstott101",
      "name": "Will Stott",
      "avatar_url": "https://avatars2.githubusercontent.com/u/335152?v=4",
      "profile": "https://github.com/willstott101",
      "contributions": [
        "code",
        "test"
      ]
    },
    {
      "login": "snickell",
      "name": "Seth Nickell",
      "avatar_url": "https://avatars2.githubusercontent.com/u/223277?v=4",
      "profile": "http://mtnspring.org/",
      "contributions": [
        "bug"
      ]
    },
    {
      "login": "alex-titarenko",
      "name": "Alex Titarenko",
      "avatar_url": "https://avatars0.githubusercontent.com/u/3290313?v=4",
      "profile": "https://www.alextitarenko.me/",
      "contributions": [
        "code"
      ]
    },
    {
      "login": "mmkal",
      "name": "Misha Kaletsky",
      "avatar_url": "https://avatars2.githubusercontent.com/u/15040698?v=4",
      "profile": "https://github.com/mmkal",
      "contributions": [
        "code"
      ]
    },
    {
      "login": "rczulch",
      "name": "Richard C. Zulch",
      "avatar_url": "https://avatars1.githubusercontent.com/u/54646976?v=4",
      "profile": "https://github.com/rczulch",
      "contributions": [
        "code",
        "doc"
      ]
    },
    {
      "login": "mkizka",
      "name": "mkizka",
      "avatar_url": "https://avatars.githubusercontent.com/u/30231179?v=4",
      "profile": "https://scrapbox.io/mkizka/README",
      "contributions": [
        "code"
      ]
    },
    {
      "login": "Ry0taK",
      "name": "RyotaK",
      "avatar_url": "https://avatars.githubusercontent.com/u/49341894?v=4",
      "profile": "https://ryotak.me/",
      "contributions": [
        "bug"
      ]
    },
    {
      "login": "strangedev",
      "name": "Noah Hummel",
      "avatar_url": "https://avatars.githubusercontent.com/u/3045979?v=4",
      "profile": "https://github.com/strangedev",
      "contributions": [
        "code",
        "test"
      ]
    },
    {
      "login": "mtlewis",
      "name": "Mike Lewis",
      "avatar_url": "https://avatars.githubusercontent.com/u/542836?v=4",
      "profile": "https://github.com/mtlewis",
      "contributions": [
        "doc"
      ]
    },
    {
      "login": "SamVerschueren",
      "name": "Sam Verschueren",
      "avatar_url": "https://avatars.githubusercontent.com/u/1913805?v=4",
      "profile": "https://twitter.com/SamVerschueren",
      "contributions": [
        "code"
      ]
    },
    {
      "login": "VitorLuizC",
      "name": "Vitor Luiz Cavalcanti",
      "avatar_url": "https://avatars.githubusercontent.com/u/9027363?v=4",
      "profile": "http://vitorluizc.github.io/",
      "contributions": [
        "doc"
      ]
    },
    {
      "login": "mshanemc",
      "name": "Shane McLaughlin",
      "avatar_url": "https://avatars.githubusercontent.com/u/4261788?v=4",
      "profile": "https://www.platformdemos.com/",
      "contributions": [
        "code",
        "doc",
        "test"
      ]
    },
    {
      "login": "seanpoulter",
      "name": "Sean Poulter",
      "avatar_url": "https://avatars.githubusercontent.com/u/2585460?v=4",
      "profile": "https://github.com/seanpoulter",
      "contributions": [
        "maintenance",
        "code",
        "doc",
        "test"
      ]
    },
    {
      "login": "araknast",
      "name": "araknast",
      "avatar_url": "https://avatars.githubusercontent.com/u/84164531?v=4",
      "profile": "https://github.com/araknast",
      "contributions": [
        "code",
        "test",
        "doc"
      ]
    },
    {
      "login": "rraab-dev",
      "name": "Rafael Raab",
      "avatar_url": "https://avatars.githubusercontent.com/u/53948988?v=4",
      "profile": "https://github.com/rraab-dev",
      "contributions": [
        "code",
        "doc"
      ]
    },
    {
      "login": "CoalZombik",
      "name": "Lukáš Cezner",
      "avatar_url": "https://avatars.githubusercontent.com/u/49895741?v=4",
      "profile": "https://gitlab.com/CoalZombik/",
      "contributions": [
        "code",
        "doc",
        "test",
        "bug"
      ]
    },
    {
      "login": "dead-end",
      "name": "dead-end",
      "avatar_url": "https://avatars.githubusercontent.com/u/30635084?v=4",
      "profile": "https://github.com/dead-end",
      "contributions": [
        "code",
        "doc",
        "test"
      ]
    },
    {
      "login": "barry963",
      "name": "Barry",
      "avatar_url": "https://avatars.githubusercontent.com/u/5289896?v=4",
      "profile": "https://github.com/barry963",
      "contributions": [
        "code",
        "doc",
        "test"
      ]
    },
    {
      "login": "alirezamirian",
      "name": "Alireza Mirian",
      "avatar_url": "https://avatars.githubusercontent.com/u/3150694?v=4",
      "profile": "https://stackoverflow.com/users/1493081/alireza-mirian",
      "contributions": [
        "code",
        "doc",
        "test",
        "bug"
      ]
    },
    {
      "login": "DanilKazanov",
      "name": "DanilKazanov",
      "avatar_url": "https://avatars.githubusercontent.com/u/139755256?v=4",
      "profile": "https://github.com/DanilKazanov",
      "contributions": [
        "code",
        "doc",
        "test"
      ]
    },
    {
      "login": "hisco",
      "name": "Eyal Hisco",
      "avatar_url": "https://avatars.githubusercontent.com/u/39222286?v=4",
      "profile": "https://api.github.com/users/hisco",
      "contributions": [
        "bug"
      ]
    },
    {
      "login": "scolladon",
      "name": "Sebastien",
      "avatar_url": "https://avatars.githubusercontent.com/u/522422?v=4",
      "profile": "https://github.com/scolladon",
      "contributions": [
        "code"
      ]
    },
    {
      "login": "yarikoptic",
      "name": "Yaroslav Halchenko",
      "avatar_url": "https://avatars.githubusercontent.com/u/39889?v=4",
      "profile": "https://github.com/yarikoptic",
      "contributions": [
        "doc"
      ]
    },
    {
      "login": "alexvy86",
      "name": "Alex Villarreal",
      "avatar_url": "https://avatars.githubusercontent.com/u/716334?v=4",
      "profile": "https://alex-v.blog/",
      "contributions": [
        "code"
      ]
    },
    {
      "login": "modesty",
      "name": "Modesty Zhang",
      "avatar_url": "https://avatars.githubusercontent.com/u/865809?v=4",
      "profile": "http://www.codeproject.com/script/Articles/MemberArticles.aspx?amid=62372",
      "contributions": [
        "code",
        "doc",
        "test"
      ]
    },
    {
      "login": "amrc-benmorrow",
      "name": "Ben Morrow",
      "avatar_url": "https://avatars.githubusercontent.com/u/120477944?v=4",
      "profile": "https://github.com/amrc-benmorrow",
      "contributions": [
        "code"
      ]
    },
    {
      "login": "jayree",
      "name": "jayree",
      "avatar_url": "https://avatars.githubusercontent.com/u/14836154?v=4",
      "profile": "https://github.com/jayree",
      "contributions": [
        "code",
        "test"
      ]
    },
    {
      "login": "lsegurado",
      "name": "Lucas Martin Segurado",
      "avatar_url": "https://avatars.githubusercontent.com/u/27731047?v=4",
      "profile": "https://github.com/lsegurado",
      "contributions": [
        "doc",
        "bug"
      ]
    },
    {
      "login": "limond",
      "name": "Leon Kaucher",
      "avatar_url": "https://avatars.githubusercontent.com/u/1025682?v=4",
      "profile": "https://github.com/limond",
      "contributions": [
        "code",
        "test"
      ]
    },
    {
      "login": "gilisho",
      "name": "Gili Shohat",
      "avatar_url": "https://avatars.githubusercontent.com/u/40733156?v=4",
      "profile": "https://github.com/gilisho",
      "contributions": [
        "code",
        "doc",
        "test"
      ]
    },
    {
      "login": "hhourani27",
      "name": "Habib",
      "avatar_url": "https://avatars.githubusercontent.com/u/61935766?v=4",
      "profile": "https://github.com/hhourani27",
      "contributions": [
        "code",
        "doc",
        "test"
      ]
    },
    {
      "login": "Vinzent03",
      "name": "Vinzent",
      "avatar_url": "https://avatars.githubusercontent.com/u/63981639?v=4",
      "profile": "https://github.com/Vinzent03",
      "contributions": [
        "code"
      ]
    },
    {
      "login": "LokiMidgard",
      "name": "Patrick Kranz",
      "avatar_url": "https://avatars.githubusercontent.com/u/389101?v=4",
      "profile": "https://github.com/LokiMidgard",
      "contributions": [
        "code",
        "doc",
        "test"
      ]
    },
    {
      "login": "lukecotter",
      "name": "Luke Cotter",
      "avatar_url": "https://avatars.githubusercontent.com/u/4013877?v=4",
      "profile": "https://github.com/lukecotter",
      "contributions": [
        "code"
      ]
    },
    {
      "login": "tomlarkworthy",
      "name": "Tom Larkworthy",
      "avatar_url": "https://avatars.githubusercontent.com/u/1848162?v=4",
      "profile": "https://tomlarkworthy.endpointservices.net/",
      "contributions": [
        "doc"
      ]
    },
    {
      "login": "kofta999",
      "name": "Mostafa Mahmoud",
      "avatar_url": "https://avatars.githubusercontent.com/u/99273340?v=4",
      "profile": "https://github.com/kofta999",
      "contributions": [
        "code",
        "test",
        "question"
      ]
    },
    {
      "login": "ARBhosale",
      "name": "Aniket Bhosale",
      "avatar_url": "https://avatars.githubusercontent.com/u/26981417?v=4",
      "profile": "https://github.com/ARBhosale",
      "contributions": [
        "code",
        "doc",
        "test"
      ]
    },
    {
      "login": "gnillev",
      "name": "Mathias Nisted Velling",
      "avatar_url": "https://avatars.githubusercontent.com/u/8965094?v=4",
      "profile": "https://github.com/gnillev",
      "contributions": [
        "code",
        "test"
      ]
    },
    {
      "login": "acandoo",
      "name": "acandoo",
      "avatar_url": "https://avatars.githubusercontent.com/u/117209328?v=4",
      "profile": "https://github.com/acandoo",
      "contributions": [
        "platform",
        "userTesting"
      ]
    },
    {
<<<<<<< HEAD
      "login": "bekatan",
      "name": "Bekatan Satyev",
      "avatar_url": "https://avatars.githubusercontent.com/u/19550476?v=4",
      "profile": "https://github.com/bekatan",
      "contributions": [
        "test"
=======
      "login": "hemanthkini",
      "name": "Hemanth Kini",
      "avatar_url": "https://avatars.githubusercontent.com/u/3934055?v=4",
      "profile": "https://github.com/hemanthkini",
      "contributions": [
        "code"
>>>>>>> ea52fe17
      ]
    }
  ],
  "commitConvention": "angular"
}<|MERGE_RESOLUTION|>--- conflicted
+++ resolved
@@ -838,21 +838,22 @@
       ]
     },
     {
-<<<<<<< HEAD
       "login": "bekatan",
       "name": "Bekatan Satyev",
       "avatar_url": "https://avatars.githubusercontent.com/u/19550476?v=4",
       "profile": "https://github.com/bekatan",
       "contributions": [
-        "test"
-=======
+        "code",
+        "test"
+      ]
+    },
+    {
       "login": "hemanthkini",
       "name": "Hemanth Kini",
       "avatar_url": "https://avatars.githubusercontent.com/u/3934055?v=4",
       "profile": "https://github.com/hemanthkini",
       "contributions": [
         "code"
->>>>>>> ea52fe17
       ]
     }
   ],
