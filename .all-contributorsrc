{
  "projectName": "isomorphic-git",
  "projectOwner": "isomorphic-git",
  "repoType": "github",
  "repoHost": "https://github.com",
  "files": [
    "README.md"
  ],
  "imageSize": 100,
  "commit": true,
  "contributors": [
    {
      "login": "wmhilton",
      "name": "William Hilton",
      "avatar_url": "https://avatars2.githubusercontent.com/u/587740?v=4",
      "profile": "https://onename.com/wmhilton",
      "contributions": [
        "blog",
        "bug",
        "code",
        "design",
        "doc",
        "example",
        "test",
        "tutorial"
      ]
    },
    {
      "login": "wDhTIG",
      "name": "wDhTIG",
      "avatar_url": "https://avatars2.githubusercontent.com/u/33748231?v=4",
      "profile": "https://github.com/wDhTIG",
      "contributions": [
        "bug"
      ]
    },
    {
      "login": "marbemac",
      "name": "Marc MacLeod",
      "avatar_url": "https://avatars3.githubusercontent.com/u/847542?v=4",
      "profile": "https://github.com/marbemac",
      "contributions": [
        "ideas",
        "fundingFinding"
      ]
    },
    {
      "login": "brettz9",
      "name": "Brett Zamir",
      "avatar_url": "https://avatars3.githubusercontent.com/u/20234?v=4",
      "profile": "http://brett-zamir.me",
      "contributions": [
        "ideas"
      ]
    },
    {
      "login": "mojavelinux",
      "name": "Dan Allen",
      "avatar_url": "https://avatars2.githubusercontent.com/u/79351?v=4",
      "profile": "http://mojavelinux.com",
      "contributions": [
        "bug",
        "code",
        "ideas"
      ]
    },
    {
      "login": "TomasHubelbauer",
      "name": "Tomáš Hübelbauer",
      "avatar_url": "https://avatars1.githubusercontent.com/u/6831144?v=4",
      "profile": "https://TomasHubelbauer.net",
      "contributions": [
        "bug",
        "code"
      ]
    },
    {
      "login": "juancampa",
      "name": "Juan Campa",
      "avatar_url": "https://avatars2.githubusercontent.com/u/1410520?v=4",
      "profile": "https://github.com/juancampa",
      "contributions": [
        "bug",
        "code"
      ]
    },
    {
      "login": "isysd",
      "name": "Ira Miller",
      "avatar_url": "https://avatars2.githubusercontent.com/u/1041868?v=4",
      "profile": "http://iramiller.com",
      "contributions": [
        "bug"
      ]
    },
    {
      "login": "rarkins",
      "name": "Rhys Arkins",
      "avatar_url": "https://avatars1.githubusercontent.com/u/6311784?v=4",
      "profile": "http://rhys.arkins.net",
      "contributions": [
        "code"
      ]
    },
    {
      "login": "TheLarkInn",
      "name": "Sean Larkin",
      "avatar_url": "https://avatars1.githubusercontent.com/u/3408176?v=4",
      "profile": "http://twitter.com/TheLarkInn",
      "contributions": [
        "code"
      ]
    },
    {
      "login": "DanielRuf",
      "name": "Daniel Ruf",
      "avatar_url": "https://avatars1.githubusercontent.com/u/827205?v=4",
      "profile": "https://daniel-ruf.de",
      "contributions": [
        "code"
      ]
    },
    {
      "login": "bokuweb",
      "name": "bokuweb",
      "avatar_url": "https://avatars0.githubusercontent.com/u/10220449?v=4",
      "profile": "http://blog.bokuweb.me/",
      "contributions": [
        "code",
        "doc",
        "test"
      ]
    },
    {
      "login": "hirokiosame",
      "name": "Hiroki Osame",
      "avatar_url": "https://avatars0.githubusercontent.com/u/1075694?v=4",
      "profile": "https://github.com/hirokiosame",
      "contributions": [
        "code",
        "doc"
      ]
    },
    {
      "login": "jcubic",
      "name": "Jakub Jankiewicz",
      "avatar_url": "https://avatars1.githubusercontent.com/u/280241?v=4",
      "profile": "http://jcubic.pl/me",
      "contributions": [
        "question",
        "bug",
        "code",
        "example",
        "test"
      ]
    },
    {
      "login": "howardgod",
      "name": "howardgod",
      "avatar_url": "https://avatars1.githubusercontent.com/u/10459637?v=4",
      "profile": "https://github.com/howardgod",
      "contributions": [
        "bug",
        "code"
      ]
    },
    {
      "login": "burningTyger",
      "name": "burningTyger",
      "avatar_url": "https://avatars3.githubusercontent.com/u/263378?v=4",
      "profile": "https://twitter.com/btyga",
      "contributions": [
        "bug"
      ]
    },
    {
      "login": "melvincarvalho",
      "name": "Melvin Carvalho",
      "avatar_url": "https://avatars2.githubusercontent.com/u/65864?v=4",
      "profile": "https://melvincarvalho.com/#me",
      "contributions": [
        "doc"
      ]
    },
    {
      "login": "akaJes",
      "name": "akaJes",
      "avatar_url": "https://avatars2.githubusercontent.com/u/3035266?v=4",
      "profile": "",
      "contributions": [
        "code"
      ]
    },
    {
      "login": "dsabanin",
      "name": "Dima Sabanin",
      "avatar_url": "https://avatars2.githubusercontent.com/u/8316?v=4",
      "profile": "http://twitter.com/dimasabanin",
      "contributions": [
        "bug",
        "code"
      ]
    },
    {
      "login": "mizchi",
      "name": "Koutaro Chikuba",
      "avatar_url": "https://avatars2.githubusercontent.com/u/73962?v=4",
      "profile": "http://twitter.com/mizchi",
      "contributions": [
        "bug",
        "code"
      ]
    },
    {
      "login": "hsablonniere",
      "name": "Hubert SABLONNIÈRE",
      "avatar_url": "https://avatars2.githubusercontent.com/u/236342?v=4",
      "profile": "https://www.hsablonniere.com/",
      "contributions": [
        "code",
        "test",
        "ideas",
        "fundingFinding"
      ]
    },
    {
      "login": "DeltaEvo",
      "name": "David Duarte",
      "avatar_url": "https://avatars1.githubusercontent.com/u/8864716?v=4",
      "profile": "https://github.com/DeltaEvo",
      "contributions": [
        "code"
      ]
    },
    {
      "login": "pytlesk4",
      "name": "Thomas Pytleski",
      "avatar_url": "https://avatars2.githubusercontent.com/u/2294309?v=4",
      "profile": "http://stoplight.io/",
      "contributions": [
        "bug",
        "code"
      ]
    },
    {
      "login": "vmarkovtsev",
      "name": "Vadim Markovtsev",
      "avatar_url": "https://avatars3.githubusercontent.com/u/2793551?v=4",
      "profile": "http://linkedin.com/in/vmarkovtsev",
      "contributions": [
        "bug"
      ]
    },
    {
      "login": "yuhr",
      "name": "Yu Shimura",
      "avatar_url": "https://avatars0.githubusercontent.com/u/18474125?v=4",
      "profile": "https://yuhr.org",
      "contributions": [
        "ideas",
        "code",
        "test"
      ]
    },
    {
      "login": "pyramation",
      "name": "Dan Lynch",
      "avatar_url": "https://avatars1.githubusercontent.com/u/545047?v=4",
      "profile": "https://github.com/pyramation",
      "contributions": [
        "code"
      ]
    },
    {
      "login": "jeffreywescott",
      "name": "Jeffrey Wescott",
      "avatar_url": "https://avatars3.githubusercontent.com/u/130597?v=4",
      "profile": "https://www.jeffreywescott.com/",
      "contributions": [
        "bug",
        "code"
      ]
    },
    {
      "login": "zebzhao",
      "name": "zebzhao",
      "avatar_url": "https://avatars2.githubusercontent.com/u/5515758?v=4",
      "profile": "https://github.com/zebzhao",
      "contributions": [
        "code"
      ]
    },
    {
      "login": "tilersmyth",
      "name": "Tyler Smith",
      "avatar_url": "https://avatars2.githubusercontent.com/u/8736328?v=4",
      "profile": "https://github.com/tilersmyth",
      "contributions": [
        "bug"
      ]
    },
    {
      "login": "beeman",
      "name": "Bram Borggreve",
      "avatar_url": "https://avatars3.githubusercontent.com/u/36491?v=4",
      "profile": "https://github.com/beeman",
      "contributions": [
        "bug"
      ]
    },
    {
<<<<<<< HEAD
      "login": "katakonst",
      "name": "Catalin Pirvu",
      "avatar_url": "https://avatars2.githubusercontent.com/u/6519792?v=4",
      "profile": "https://github.com/katakonst",
      "contributions": [
        "code"
=======
      "login": "stefan-guggisberg",
      "name": "Stefan Guggisberg",
      "avatar_url": "https://avatars1.githubusercontent.com/u/1543625?v=4",
      "profile": "https://github.com/stefan-guggisberg",
      "contributions": [
        "bug",
        "code",
        "test"
>>>>>>> 9aa9c2ac
      ]
    }
  ]
}<|MERGE_RESOLUTION|>--- conflicted
+++ resolved
@@ -309,23 +309,23 @@
       ]
     },
     {
-<<<<<<< HEAD
+      "login": "stefan-guggisberg",
+      "name": "Stefan Guggisberg",
+      "avatar_url": "https://avatars1.githubusercontent.com/u/1543625?v=4",
+      "profile": "https://github.com/stefan-guggisberg",
+      "contributions": [
+        "bug",
+        "code",
+        "test"
+      ]
+    },
+    {
       "login": "katakonst",
       "name": "Catalin Pirvu",
       "avatar_url": "https://avatars2.githubusercontent.com/u/6519792?v=4",
       "profile": "https://github.com/katakonst",
       "contributions": [
         "code"
-=======
-      "login": "stefan-guggisberg",
-      "name": "Stefan Guggisberg",
-      "avatar_url": "https://avatars1.githubusercontent.com/u/1543625?v=4",
-      "profile": "https://github.com/stefan-guggisberg",
-      "contributions": [
-        "bug",
-        "code",
-        "test"
->>>>>>> 9aa9c2ac
       ]
     }
   ]
