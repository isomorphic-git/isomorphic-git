{
  "projectName": "isomorphic-git",
  "projectOwner": "isomorphic-git",
  "repoType": "github",
  "repoHost": "https://github.com",
  "files": [
    "README.md"
  ],
  "imageSize": 60,
  "commit": true,
  "contributors": [
    {
      "login": "wmhilton",
      "name": "William Hilton",
      "avatar_url": "https://avatars2.githubusercontent.com/u/587740?v=4&s=60",
      "profile": "https://onename.com/wmhilton",
      "contributions": [
        "blog",
        "bug",
        "code",
        "design",
        "doc",
        "example",
        "test",
        "tutorial"
      ]
    },
    {
      "login": "wDhTIG",
      "name": "wDhTIG",
      "avatar_url": "https://avatars2.githubusercontent.com/u/33748231?v=4&s=60",
      "profile": "https://github.com/wDhTIG",
      "contributions": [
        "bug"
      ]
    },
    {
      "login": "marbemac",
      "name": "Marc MacLeod",
      "avatar_url": "https://avatars3.githubusercontent.com/u/847542?v=4&s=60",
      "profile": "https://github.com/marbemac",
      "contributions": [
        "ideas",
        "fundingFinding"
      ]
    },
    {
      "login": "brettz9",
      "name": "Brett Zamir",
      "avatar_url": "https://avatars3.githubusercontent.com/u/20234?v=4&s=60",
      "profile": "http://brett-zamir.me",
      "contributions": [
        "ideas"
      ]
    },
    {
      "login": "mojavelinux",
      "name": "Dan Allen",
      "avatar_url": "https://avatars2.githubusercontent.com/u/79351?v=4&s=60",
      "profile": "http://mojavelinux.com",
      "contributions": [
        "bug",
        "code",
        "ideas"
      ]
    },
    {
      "login": "TomasHubelbauer",
      "name": "Tomáš Hübelbauer",
      "avatar_url": "https://avatars1.githubusercontent.com/u/6831144?v=4&s=60",
      "profile": "https://TomasHubelbauer.net",
      "contributions": [
        "bug",
        "code"
      ]
    },
    {
      "login": "juancampa",
      "name": "Juan Campa",
      "avatar_url": "https://avatars2.githubusercontent.com/u/1410520?v=4&s=60",
      "profile": "https://github.com/juancampa",
      "contributions": [
        "bug",
        "code"
      ]
    },
    {
      "login": "isysd",
      "name": "Ira Miller",
      "avatar_url": "https://avatars2.githubusercontent.com/u/1041868?v=4&s=60",
      "profile": "http://iramiller.com",
      "contributions": [
        "bug"
      ]
    },
    {
      "login": "rarkins",
      "name": "Rhys Arkins",
      "avatar_url": "https://avatars1.githubusercontent.com/u/6311784?v=4&s=60",
      "profile": "http://rhys.arkins.net",
      "contributions": [
        "code"
      ]
    },
    {
      "login": "TheLarkInn",
      "name": "Sean Larkin",
      "avatar_url": "https://avatars1.githubusercontent.com/u/3408176?v=4&s=60",
      "profile": "http://twitter.com/TheLarkInn",
      "contributions": [
        "code"
      ]
    },
    {
      "login": "DanielRuf",
      "name": "Daniel Ruf",
      "avatar_url": "https://avatars1.githubusercontent.com/u/827205?v=4&s=60",
      "profile": "https://daniel-ruf.de",
      "contributions": [
        "code"
      ]
    },
    {
      "login": "bokuweb",
      "name": "bokuweb",
      "avatar_url": "https://avatars0.githubusercontent.com/u/10220449?v=4&s=60",
      "profile": "http://blog.bokuweb.me/",
      "contributions": [
        "code",
        "doc",
        "test"
      ]
    },
    {
      "login": "hirokiosame",
      "name": "Hiroki Osame",
      "avatar_url": "https://avatars0.githubusercontent.com/u/1075694?v=4&s=60",
      "profile": "https://github.com/hirokiosame",
      "contributions": [
        "code",
        "doc"
      ]
    },
    {
      "login": "jcubic",
      "name": "Jakub Jankiewicz",
      "avatar_url": "https://avatars1.githubusercontent.com/u/280241?v=4&s=60",
      "profile": "http://jcubic.pl/me",
      "contributions": [
        "question",
        "bug",
        "code",
        "example",
        "test"
      ]
    },
    {
      "login": "howardgod",
      "name": "howardgod",
      "avatar_url": "https://avatars1.githubusercontent.com/u/10459637?v=4&s=60",
      "profile": "https://github.com/howardgod",
      "contributions": [
        "bug",
        "code"
      ]
    },
    {
      "login": "burningTyger",
      "name": "burningTyger",
      "avatar_url": "https://avatars3.githubusercontent.com/u/263378?v=4&s=60",
      "profile": "https://twitter.com/btyga",
      "contributions": [
        "bug"
      ]
    },
    {
      "login": "melvincarvalho",
      "name": "Melvin Carvalho",
      "avatar_url": "https://avatars2.githubusercontent.com/u/65864?v=4&s=60",
      "profile": "https://melvincarvalho.com/#me",
      "contributions": [
        "doc"
      ]
    },
    {
      "login": "akaJes",
      "name": "akaJes",
      "avatar_url": "https://avatars2.githubusercontent.com/u/3035266?v=4&s=60",
      "profile": "",
      "contributions": [
        "code"
      ]
    },
    {
      "login": "dsabanin",
      "name": "Dima Sabanin",
      "avatar_url": "https://avatars2.githubusercontent.com/u/8316?v=4&s=60",
      "profile": "http://twitter.com/dimasabanin",
      "contributions": [
        "bug",
        "code"
      ]
    },
    {
      "login": "mizchi",
      "name": "Koutaro Chikuba",
      "avatar_url": "https://avatars2.githubusercontent.com/u/73962?v=4&s=60",
      "profile": "http://twitter.com/mizchi",
      "contributions": [
        "bug",
        "code"
      ]
    },
    {
      "login": "hsablonniere",
      "name": "Hubert SABLONNIÈRE",
      "avatar_url": "https://avatars2.githubusercontent.com/u/236342?v=4&s=60",
      "profile": "https://www.hsablonniere.com/",
      "contributions": [
        "code",
        "test",
        "ideas",
        "fundingFinding"
      ]
    },
    {
      "login": "DeltaEvo",
      "name": "David Duarte",
      "avatar_url": "https://avatars1.githubusercontent.com/u/8864716?v=4&s=60",
      "profile": "https://github.com/DeltaEvo",
      "contributions": [
        "code"
      ]
    },
    {
      "login": "pytlesk4",
      "name": "Thomas Pytleski",
      "avatar_url": "https://avatars2.githubusercontent.com/u/2294309?v=4&s=60",
      "profile": "http://stoplight.io/",
      "contributions": [
        "bug",
        "code"
      ]
    },
    {
      "login": "vmarkovtsev",
      "name": "Vadim Markovtsev",
      "avatar_url": "https://avatars3.githubusercontent.com/u/2793551?v=4&s=60",
      "profile": "http://linkedin.com/in/vmarkovtsev",
      "contributions": [
        "bug"
      ]
    },
    {
      "login": "yuhr",
      "name": "Yu Shimura",
      "avatar_url": "https://avatars0.githubusercontent.com/u/18474125?v=4&s=60",
      "profile": "https://yuhr.org",
      "contributions": [
        "ideas",
        "code",
        "test"
      ]
    },
    {
      "login": "pyramation",
      "name": "Dan Lynch",
      "avatar_url": "https://avatars1.githubusercontent.com/u/545047?v=4&s=60",
      "profile": "https://github.com/pyramation",
      "contributions": [
        "code"
      ]
    },
    {
      "login": "jeffreywescott",
      "name": "Jeffrey Wescott",
      "avatar_url": "https://avatars3.githubusercontent.com/u/130597?v=4&s=60",
      "profile": "https://www.jeffreywescott.com/",
      "contributions": [
        "bug",
        "code"
      ]
    },
    {
      "login": "zebzhao",
      "name": "zebzhao",
      "avatar_url": "https://avatars2.githubusercontent.com/u/5515758?v=4&s=60",
      "profile": "https://github.com/zebzhao",
      "contributions": [
        "code"
      ]
    },
    {
      "login": "tilersmyth",
      "name": "Tyler Smith",
      "avatar_url": "https://avatars2.githubusercontent.com/u/8736328?v=4&s=60",
      "profile": "https://github.com/tilersmyth",
      "contributions": [
        "bug"
      ]
    },
    {
      "login": "beeman",
      "name": "Bram Borggreve",
      "avatar_url": "https://avatars3.githubusercontent.com/u/36491?v=4&s=60",
      "profile": "https://github.com/beeman",
      "contributions": [
        "bug"
      ]
    },
    {
      "login": "stefan-guggisberg",
      "name": "Stefan Guggisberg",
      "avatar_url": "https://avatars1.githubusercontent.com/u/1543625?v=4&s=60",
      "profile": "https://github.com/stefan-guggisberg",
      "contributions": [
        "bug",
        "code",
        "test"
      ]
    },
    {
      "login": "katakonst",
      "name": "Catalin Pirvu",
      "avatar_url": "https://avatars2.githubusercontent.com/u/6519792?v=4&s=60",
      "profile": "https://github.com/katakonst",
      "contributions": [
        "code"
      ]
    },
    {
      "login": "nelsonni",
      "name": "Nicholas Nelson",
      "avatar_url": "https://avatars1.githubusercontent.com/u/6432572?v=4&s=60",
      "profile": "http://web.engr.oregonstate.edu/~nelsonni/",
      "contributions": [
        "code",
        "test"
      ]
    },
    {
      "login": "addaleax",
      "name": "Anna Henningsen",
      "avatar_url": "https://avatars2.githubusercontent.com/u/899444?v=4&s=60",
      "profile": "https://twitter.com/addaleax",
      "contributions": [
        "code"
      ]
    },
    {
      "login": "FabianHenneke",
      "name": "Fabian Henneke",
      "avatar_url": "https://avatars0.githubusercontent.com/u/4312191?v=4&s=60",
      "profile": "https://hen.ne.ke",
      "contributions": [
        "bug",
        "code"
      ]
    },
    {
      "login": "djencks",
      "name": "djencks",
      "avatar_url": "https://avatars2.githubusercontent.com/u/569822?v=4",
      "profile": "https://github.com/djencks",
      "contributions": [
        "bug",
        "code",
        "test"
      ]
    },
    {
      "login": "c-w",
      "name": "Clemens Wolff",
      "avatar_url": "https://avatars0.githubusercontent.com/u/1086421?v=4",
      "profile": "https://justamouse.com",
      "contributions": [
        "code",
        "doc",
        "test"
      ]
    },
    {
      "login": "raon0211",
      "name": "Sojin Park",
      "avatar_url": "https://avatars1.githubusercontent.com/u/3102175?v=4",
      "profile": "https://sojin.io",
      "contributions": [
        "code"
      ]
    },
    {
      "login": "ef4",
      "name": "Edward Faulkner",
      "avatar_url": "https://avatars0.githubusercontent.com/u/319282?v=4",
      "profile": "http://eaf4.com",
      "contributions": [
        "code"
      ]
    },
    {
      "login": "KSXGitHub",
      "name": "Khải",
      "avatar_url": "https://avatars2.githubusercontent.com/u/11488886?v=4",
      "profile": "https://github.com/KSXGitHub",
      "contributions": [
        "bug"
      ]
    },
    {
      "login": "crutchcorn",
      "name": "Corbin Crutchley",
      "avatar_url": "https://avatars0.githubusercontent.com/u/9100169?v=4",
      "profile": "https://crutchcorn.dev/",
      "contributions": [
        "code",
        "doc",
        "test"
      ]
    },
    {
      "login": "linonetwo",
      "name": "lin onetwo",
      "avatar_url": "https://avatars1.githubusercontent.com/u/3746270?v=4",
      "profile": "https://onetwo.ren/",
      "contributions": [
        "code"
      ]
    },
    {
      "login": "linfaxin",
      "name": "林法鑫",
      "avatar_url": "https://avatars2.githubusercontent.com/u/3705017?v=4",
      "profile": "https://github.com/linfaxin",
      "contributions": [
        "bug"
      ]
    },
    {
      "login": "willstott101",
      "name": "Will Stott",
      "avatar_url": "https://avatars2.githubusercontent.com/u/335152?v=4",
      "profile": "https://github.com/willstott101",
      "contributions": [
        "code",
        "test"
      ]
    },
    {
      "login": "snickell",
      "name": "Seth Nickell",
      "avatar_url": "https://avatars2.githubusercontent.com/u/223277?v=4",
      "profile": "http://mtnspring.org/",
      "contributions": [
        "bug"
      ]
    },
    {
      "login": "alex-titarenko",
      "name": "Alex Titarenko",
      "avatar_url": "https://avatars0.githubusercontent.com/u/3290313?v=4",
      "profile": "https://www.alextitarenko.me/",
      "contributions": [
        "code"
      ]
    },
    {
<<<<<<< HEAD
      "login": "rczulch",
      "name": "Richard C. Zulch",
      "avatar_url": "https://avatars1.githubusercontent.com/u/54646976?v=4",
      "profile": "https://github.com/rczulch",
      "contributions": [
        "code",
        "doc"
=======
      "login": "mkizka",
      "name": "mkizka",
      "avatar_url": "https://avatars.githubusercontent.com/u/30231179?v=4",
      "profile": "https://scrapbox.io/mkizka/README",
      "contributions": [
        "code"
      ],
    },
    {
      "login": "Ry0taK",
      "name": "RyotaK",
      "avatar_url": "https://avatars.githubusercontent.com/u/49341894?v=4",
      "profile": "https://ryotak.me/",
      "contributions": [
        "bug"
>>>>>>> 9cf2a1f9
      ]
    }
  ],
  "commitConvention": "angular"
}<|MERGE_RESOLUTION|>--- conflicted
+++ resolved
@@ -464,7 +464,6 @@
       ]
     },
     {
-<<<<<<< HEAD
       "login": "rczulch",
       "name": "Richard C. Zulch",
       "avatar_url": "https://avatars1.githubusercontent.com/u/54646976?v=4",
@@ -472,7 +471,9 @@
       "contributions": [
         "code",
         "doc"
-=======
+      ]
+    },
+    {
       "login": "mkizka",
       "name": "mkizka",
       "avatar_url": "https://avatars.githubusercontent.com/u/30231179?v=4",
@@ -488,7 +489,6 @@
       "profile": "https://ryotak.me/",
       "contributions": [
         "bug"
->>>>>>> 9cf2a1f9
       ]
     }
   ],
