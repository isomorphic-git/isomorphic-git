{
  "projectName": "isomorphic-git",
  "projectOwner": "isomorphic-git",
  "repoType": "github",
  "repoHost": "https://github.com",
  "files": [
    "README.md"
  ],
  "imageSize": 100,
  "commit": true,
  "contributors": [
    {
      "login": "wmhilton",
      "name": "William Hilton",
      "avatar_url": "https://avatars2.githubusercontent.com/u/587740?v=4",
      "profile": "https://onename.com/wmhilton",
      "contributions": [
        "blog",
        "bug",
        "code",
        "design",
        "doc",
        "example",
        "test",
        "tutorial"
      ]
    },
    {
      "login": "wDhTIG",
      "name": "wDhTIG",
      "avatar_url": "https://avatars2.githubusercontent.com/u/33748231?v=4",
      "profile": "https://github.com/wDhTIG",
      "contributions": [
        "bug"
      ]
    },
    {
      "login": "marbemac",
      "name": "Marc MacLeod",
      "avatar_url": "https://avatars3.githubusercontent.com/u/847542?v=4",
      "profile": "https://github.com/marbemac",
      "contributions": [
        "ideas",
        "fundingFinding"
      ]
    },
    {
      "login": "brettz9",
      "name": "Brett Zamir",
      "avatar_url": "https://avatars3.githubusercontent.com/u/20234?v=4",
      "profile": "http://brett-zamir.me",
      "contributions": [
        "ideas"
      ]
    },
    {
      "login": "mojavelinux",
      "name": "Dan Allen",
      "avatar_url": "https://avatars2.githubusercontent.com/u/79351?v=4",
      "profile": "http://mojavelinux.com",
      "contributions": [
        "bug",
        "ideas"
      ]
    },
    {
      "login": "TomasHubelbauer",
      "name": "Tomáš Hübelbauer",
      "avatar_url": "https://avatars1.githubusercontent.com/u/6831144?v=4",
      "profile": "https://TomasHubelbauer.net",
      "contributions": [
        "bug",
        "code"
      ]
    },
    {
      "login": "juancampa",
      "name": "Juan Campa",
      "avatar_url": "https://avatars2.githubusercontent.com/u/1410520?v=4",
      "profile": "https://github.com/juancampa",
      "contributions": [
        "bug"
      ]
    },
    {
      "login": "isysd",
      "name": "Ira Miller",
      "avatar_url": "https://avatars2.githubusercontent.com/u/1041868?v=4",
      "profile": "http://iramiller.com",
      "contributions": [
        "bug"
      ]
    },
    {
      "login": "rarkins",
      "name": "Rhys Arkins",
      "avatar_url": "https://avatars1.githubusercontent.com/u/6311784?v=4",
      "profile": "http://rhys.arkins.net",
      "contributions": [
        "code"
      ]
    },
    {
      "login": "TheLarkInn",
      "name": "Sean Larkin",
      "avatar_url": "https://avatars1.githubusercontent.com/u/3408176?v=4",
      "profile": "http://twitter.com/TheLarkInn",
      "contributions": [
        "code"
      ]
    },
    {
      "login": "DanielRuf",
      "name": "Daniel Ruf",
      "avatar_url": "https://avatars1.githubusercontent.com/u/827205?v=4",
      "profile": "https://daniel-ruf.de",
      "contributions": [
        "code"
      ]
    },
    {
      "login": "bokuweb",
      "name": "bokuweb",
      "avatar_url": "https://avatars0.githubusercontent.com/u/10220449?v=4",
      "profile": "http://blog.bokuweb.me/",
      "contributions": [
        "code",
        "doc",
        "test"
      ]
    },
    {
      "login": "hirokiosame",
      "name": "Hiroki Osame",
      "avatar_url": "https://avatars0.githubusercontent.com/u/1075694?v=4",
      "profile": "https://github.com/hirokiosame",
      "contributions": [
        "code",
        "doc"
      ]
    },
    {
      "login": "jcubic",
      "name": "Jakub Jankiewicz",
      "avatar_url": "https://avatars1.githubusercontent.com/u/280241?v=4",
      "profile": "http://jcubic.pl/me",
      "contributions": [
        "question",
        "bug",
        "code",
        "example",
        "test"
      ]
    },
    {
      "login": "howardgod",
      "name": "howardgod",
      "avatar_url": "https://avatars1.githubusercontent.com/u/10459637?v=4",
      "profile": "https://github.com/howardgod",
      "contributions": [
        "bug",
        "code"
      ]
    },
    {
      "login": "burningTyger",
      "name": "burningTyger",
      "avatar_url": "https://avatars3.githubusercontent.com/u/263378?v=4",
      "profile": "https://twitter.com/btyga",
      "contributions": [
        "bug"
      ]
    },
    {
      "login": "melvincarvalho",
      "name": "Melvin Carvalho",
      "avatar_url": "https://avatars2.githubusercontent.com/u/65864?v=4",
      "profile": "https://melvincarvalho.com/#me",
      "contributions": [
        "doc"
      ]
    },
    {
<<<<<<< HEAD
      "login": "hsablonniere",
      "name": "Hubert SABLONNIÈRE",
      "avatar_url": "https://avatars2.githubusercontent.com/u/236342?v=4",
      "profile": "https://www.hsablonniere.com/",
      "contributions": [
        "code",
        "test",
        "ideas",
        "fundingFinding"
=======
      "login": "mizchi",
      "name": "Koutaro Chikuba",
      "avatar_url": "https://avatars2.githubusercontent.com/u/73962?v=4",
      "profile": "http://twitter.com/mizchi",
      "contributions": [
        "bug",
        "code"
>>>>>>> d84d9f5d
      ]
    }
  ]
}<|MERGE_RESOLUTION|>--- conflicted
+++ resolved
@@ -181,7 +181,35 @@
       ]
     },
     {
-<<<<<<< HEAD
+      "login": "akaJes",
+      "name": "akaJes",
+      "avatar_url": "https://avatars2.githubusercontent.com/u/3035266?v=4",
+      "profile": "",
+      "contributions": [
+        "code"
+      ]
+    },
+    {
+      "login": "dsabanin",
+      "name": "Dima Sabanin",
+      "avatar_url": "https://avatars2.githubusercontent.com/u/8316?v=4",
+      "profile": "http://twitter.com/dimasabanin",
+      "contributions": [
+        "bug",
+        "code"
+      ]
+    },
+    {
+      "login": "mizchi",
+      "name": "Koutaro Chikuba",
+      "avatar_url": "https://avatars2.githubusercontent.com/u/73962?v=4",
+      "profile": "http://twitter.com/mizchi",
+      "contributions": [
+        "bug",
+        "code"
+      ]
+    },
+    {
       "login": "hsablonniere",
       "name": "Hubert SABLONNIÈRE",
       "avatar_url": "https://avatars2.githubusercontent.com/u/236342?v=4",
@@ -191,15 +219,6 @@
         "test",
         "ideas",
         "fundingFinding"
-=======
-      "login": "mizchi",
-      "name": "Koutaro Chikuba",
-      "avatar_url": "https://avatars2.githubusercontent.com/u/73962?v=4",
-      "profile": "http://twitter.com/mizchi",
-      "contributions": [
-        "bug",
-        "code"
->>>>>>> d84d9f5d
       ]
     }
   ]
