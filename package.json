{
  "name": "isomorphic-git",
  "version": "0.0.0-development",
  "description": "A pure JavaScript implementation of git for node and browsers!",
  "typings": "./src/index.d.ts",
  "main": "dist/for-node/",
  "browser": "dist/for-browserify/",
  "module": "dist/for-future/",
  "unpkg": "dist/bundle.umd.min.js",
  "bin": {
    "isogit": "./cli.js"
  },
  "engines": {
    "node": ">=7.6.0"
  },
  "scripts": {
    "start": "nps",
    "test": "nps test",
    "precommit": "nps format toc",
    "prepush": "nps lint",
    "semantic-release": "semantic-release pre && npm publish && semantic-release post"
  },
  "repository": {
    "type": "git",
    "url": "https://github.com/isomorphic-git/isomorphic-git.git"
  },
  "keywords": [
    "git",
    "isomorphic"
  ],
  "author": "William Hilton <wmhilton@gmail.com>",
  "license": "Unlicense",
  "bugs": {
    "url": "https://github.com/isomorphic-git/isomorphic-git/issues"
  },
  "homepage": "https://isomorphic-git.github.io/isomorphic-git",
  "files": [
    "dist",
    "cli.js"
  ],
  "dependencies": {
    "async-lock": "^1.1.0",
    "await-stream-ready": "^1.0.1",
    "babel-runtime": "^6.26.0",
    "buffer": "^5.0.8",
    "buffer-peek-stream": "^1.0.1",
    "buffercursor": "0.0.12",
    "crc": "^3.5.0",
    "gartal": "^1.1.2",
    "git-apply-delta": "0.0.7",
    "git-list-pack": "0.0.10",
    "ignore": "^3.3.7",
    "ini": "^1.3.5",
    "marky": "^1.2.0",
    "minimisted": "^2.0.0",
    "openpgp": "^2.6.1",
    "pad": "^2.0.3",
    "pako": "^1.0.6",
    "pify": "^3.0.0",
    "shasum": "^1.0.2",
    "simple-concat": "^1.0.0",
    "simple-get": "^2.7.0",
    "through2": "^2.0.3"
  },
  "devDependencies": {
    "babel-plugin-external-helpers": "^6.22.0",
    "babel-plugin-transform-es2015-modules-commonjs": "^6.26.0",
    "babel-plugin-transform-object-rest-spread": "^6.26.0",
    "babel-plugin-transform-runtime": "^6.23.0",
    "babel-preset-env": "^1.6.1",
    "babel-preset-flow": "^6.23.0",
    "ban-sensitive-files": "^1.9.2",
    "browserfs": "^1.4.3",
    "browserify": "^14.5.0",
    "browserify-shim": "^3.8.14",
    "codecov": "^3.0.0",
    "doctoc": "^1.3.0",
    "esdoc": "^1.0.4",
    "esdoc-ecmascript-proposal-plugin": "^1.0.0",
    "esdoc-importpath-plugin": "^1.0.1",
    "esdoc-inject-script-plugin": "^1.0.0",
    "esdoc-inject-style-plugin": "^1.0.0",
    "esdoc-standard-plugin": "^1.0.0",
    "husky": "^0.14.3",
    "jest": "^22.0.4",
    "jest-fixtures": "^0.6.0",
    "jsonfile": "^4.0.0",
    "karma": "^2.0.0",
    "karma-browserify": "^5.1.3",
    "karma-chrome-launcher": "^2.2.0",
    "karma-firefox-launcher": "^1.1.0",
    "karma-sauce-launcher": "^1.2.0",
    "karma-tap": "^3.1.1",
    "lodash": "^4.17.4",
    "nock": "^9.1.5",
    "npm-run-all": "^4.1.2",
    "nps": "^5.7.1",
    "nps-utils": "^1.5.0",
    "parse-header-stream": "^1.1.1",
    "prettier-standard": "^8.0.0",
    "rollup": "^0.53.3",
    "rollup-plugin-babel": "^3.0.3",
    "rollup-plugin-json": "^2.3.0",
    "semantic-release": "^8.2.0",
    "standard": "^10.0.3",
    "stream-equal": "^1.1.0",
    "tape": "^4.8.0",
    "uglify-es": "^3.3.4",
    "watch": "^1.0.2",
<<<<<<< HEAD
    "watchify": "^3.9.0",
    "semantic-release": "^11.0.2"
=======
    "watchify": "^3.9.0"
>>>>>>> e97c6ed4
  },
  "ava": {
    "source": [
      "dist/for-node/*"
    ]
  },
  "browserify": {
    "transform": [
      "browserify-shim"
    ]
  },
  "browserify-shim": {
    "fs": "global:fs"
  },
  "testling": {
    "files": "testling/basic-test.js",
    "browsers": [
      "chrome/latest",
      "firefox/latest",
      "ie/latest"
    ]
  },
  "jest": {
    "testPathIgnorePatterns": [
      "__helpers__"
    ],
    "testEnvironment": "node"
  }
}<|MERGE_RESOLUTION|>--- conflicted
+++ resolved
@@ -101,18 +101,13 @@
     "rollup": "^0.53.3",
     "rollup-plugin-babel": "^3.0.3",
     "rollup-plugin-json": "^2.3.0",
-    "semantic-release": "^8.2.0",
+    "semantic-release": "^11.0.2"
     "standard": "^10.0.3",
     "stream-equal": "^1.1.0",
     "tape": "^4.8.0",
     "uglify-es": "^3.3.4",
     "watch": "^1.0.2",
-<<<<<<< HEAD
-    "watchify": "^3.9.0",
-    "semantic-release": "^11.0.2"
-=======
     "watchify": "^3.9.0"
->>>>>>> e97c6ed4
   },
   "ava": {
     "source": [
