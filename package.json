{
  "name": "isomorphic-git",
  "version": "0.0.0-development",
  "description": "A pure JavaScript implementation of git for node and browsers!",
  "typings": "./src/index.d.ts",
  "main": "dist/for-node/isomorphic-git/index.js",
  "browser": {
    "isomorphic-git": "./dist/bundle.umd.min.js",
    "isomorphic-git/internal-apis": "./dist/internal.umd.min.js"
  },
  "module": "dist/for-future/isomorphic-git/index.js",
  "unpkg": "dist/bundle.umd.min.js",
  "bin": {
    "isogit": "./cli.js"
  },
  "sideEffects": false,
  "engines": {
    "node": ">=7.6.0"
  },
  "scripts": {
    "pack": "webpack",
    "start": "nps",
    "format": "nps format",
    "build": "nps build",
    "test": "nps test",
    "precommit": "ban",
    "prepush": "nps lint",
    "prepublishOnly": "nps prepublish",
    "semantic-release": "semantic-release",
    "travis-deploy-once": "travis-deploy-once",
    "add-contributor": "nps contributors.add"
  },
  "repository": {
    "type": "git",
    "url": "https://github.com/isomorphic-git/isomorphic-git.git"
  },
  "keywords": [
    "git",
    "isomorphic"
  ],
  "author": "William Hilton <wmhilton@gmail.com>",
  "license": "MIT",
  "bugs": {
    "url": "https://github.com/isomorphic-git/isomorphic-git/issues"
  },
  "homepage": "https://isomorphic-git.github.io/",
  "files": [
    "dist",
    "cli.js",
    "src/index.d.ts"
  ],
  "dependencies": {
    "@babel/runtime": "^7.0.0",
    "async-lock": "^1.1.0",
    "clean-git-ref": "1.0.3",
    "crc": "^3.5.0",
    "debug": "^3.1.0",
    "diff-lines": "^1.1.0",
    "git-apply-delta": "0.0.7",
    "globalyzer": "^0.1.0",
    "globrex": "^0.1.1",
    "ignore": "^5.0.0",
    "locale2": "^2.2.0",
    "marky": "^1.2.0",
    "minimisted": "^2.0.0",
    "nick": "^0.1.3",
    "pako": "^1.0.6",
    "pify": "^4.0.0",
    "sha.js": "^2.4.9",
    "simple-concat": "^1.0.0",
    "simple-get": "^3.0.2",
    "simplest-i18n": "^1.0.0",
    "split2": "^3.0.0",
    "stream-source": "^0.3.5",
    "through2": "^2.0.3"
  },
  "devDependencies": {
    "@babel/core": "7.0.0",
    "@babel/plugin-proposal-object-rest-spread": "7.0.0",
    "@babel/plugin-transform-async-to-generator": "7.0.0",
    "@babel/preset-env": "7.0.0",
    "@isomorphic-git/cors-proxy": "2.2.3",
    "@semantic-release/exec": "3.1.2",
    "@types/node": "10.9.4",
    "all-contributors-cli": "5.4.0",
    "babel-core": "7.0.0-bridge.0",
    "babel-loader": "8.0.2",
    "ban-sensitive-files": "1.9.2",
    "browserfs": "2.0.0",
    "buffer-to-stream": "1.0.0",
    "bundlesize": "0.17.0",
    "cross-env": "5.2.0",
    "duplicate-package-checker-webpack-plugin": "3.0.0",
    "envify": "4.1.0",
    "fetch-mock": "6.5.2",
    "github-comment": "1.0.1",
    "husky": "0.14.3",
    "jasmine": "3.2.0",
    "jasmine-core": "3.2.1",
    "jest": "23.5.0",
    "jest-fixtures": "wmhilton-contrib/jest-fixtures#win32",
    "jest-junit": "^5.1.0",
    "karma": "2.0.5",
    "karma-browserstack-launcher": "git+https://github.com/karma-runner/karma-browserstack-launcher.git",
    "karma-chrome-launcher": "2.2.0",
    "karma-edge-launcher": "0.4.2",
    "karma-fail-fast-reporter": "1.0.5",
    "karma-firefox-launcher": "1.1.0",
    "karma-git-http-server-middleware": "1.1.0",
    "karma-jasmine": "1.1.2",
    "karma-junit-reporter": "^1.2.0",
    "karma-longest-reporter": "1.1.0",
    "karma-sauce-launcher": "1.2.0",
    "karma-verbose-reporter": "0.0.6",
    "karma-webpack": "3.0.4",
    "micro": "^9.3.3",
    "nock": "9.6.1",
    "nps": "5.9.3",
    "nps-utils": "1.7.0",
    "openpgp": "2.6.2",
    "organize-js-imports": "1.2.1",
    "parse-header-stream": "1.1.1",
    "prettier-standard": "8.0.1",
    "pretty-format": "23.5.0",
    "puppeteer": "1.8.0",
    "replace-in-file": "3.4.2",
<<<<<<< HEAD
    "rollup": "0.66.0",
    "semantic-release": "15.9.14",
=======
    "rollup": "0.65.2",
    "semantic-release": "15.9.16",
>>>>>>> 450fddf5
    "standard": "11.0.1",
    "travis-deploy-once": "5.0.7",
    "tweet-tweet": "1.0.4",
    "typescript": "3.0.3",
    "webpack": "4.19.1",
    "webpack-bundle-analyzer": "2.13.1",
    "webpack-cli": "3.1.0"
  },
  "bundlesize": [
    {
      "path": "./dist/bundle.umd.min.js"
    }
  ],
  "collective": {
    "type": "opencollective",
    "url": "https://opencollective.com/isomorphic-git",
    "logo": "https://opencollective.com/isomorphic-git/logo.txt"
  }
}<|MERGE_RESOLUTION|>--- conflicted
+++ resolved
@@ -124,13 +124,8 @@
     "pretty-format": "23.5.0",
     "puppeteer": "1.8.0",
     "replace-in-file": "3.4.2",
-<<<<<<< HEAD
     "rollup": "0.66.0",
-    "semantic-release": "15.9.14",
-=======
-    "rollup": "0.65.2",
     "semantic-release": "15.9.16",
->>>>>>> 450fddf5
     "standard": "11.0.1",
     "travis-deploy-once": "5.0.7",
     "tweet-tweet": "1.0.4",
