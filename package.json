--- conflicted
+++ resolved
@@ -58,17 +58,9 @@
     "clean-git-ref": "^2.0.1",
     "crc-32": "^1.2.0",
     "diff3": "0.0.3",
-<<<<<<< HEAD
-    "git-apply-delta": "0.0.7",
-    "globalyzer": "^0.1.4",
-    "globrex": "^0.1.2",
     "hex-to-array-buffer": "^1.1.0",
     "ignore": "^5.1.4",
     "isomorphic-textencoder": "^1.0.1",
-    "marky": "^1.2.1",
-=======
-    "ignore": "^5.1.4",
->>>>>>> a34579c4
     "minimisted": "^2.0.0",
     "pako": "^1.0.10",
     "pify": "^4.0.1",
