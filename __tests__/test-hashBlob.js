/* eslint-env node, browser, jasmine */

const { hashBlob } = require('isomorphic-git')

const string = `#!/usr/bin/env node
const minimisted = require('minimisted')
const git = require('.')

// This really isn't much of a CLI. It's mostly for testing.
// But it's very versatile and works surprisingly well.

minimisted(async function ({ _: [command, ...args], ...opts }) {
  const dir = process.cwd()
  const repo = git(dir)
  let cmd = \`git('\${dir}')\`
  for (let key of Object.keys(opts)) {
    // This is how you check for an array, right?
    if (opts[key].length === undefined) {
      repo[key](opts[key])
      cmd += \`.\${key}('\${opts[key]}')\`
    } else {
      repo[key](...opts[key])
      cmd += \`.\${key}(\${opts[key].map(x => \`'\${x}'\`).join(', ')})\`
    }
  }
  cmd += \`.\${command}(\${args.map(x => \`'\${x}'\`).join(', ')})\`
  console.log(cmd)
  let result = await repo[command](...args)
  if (result === undefined) return
  console.log(JSON.stringify(result, null, 2))
})
`

const buffer = Buffer.from(string, 'utf8')

const wrapped = Buffer.concat([
  Buffer.from(`blob ${buffer.byteLength}\x00`),
  buffer,
])

describe('hashBlob', () => {
  it('object as Uint8Array', async () => {
    // Test
    const { oid, object, format } = await hashBlob({
      object: buffer,
    })
    expect(oid).toEqual('4551a1856279dde6ae9d65862a1dff59a5f199d8')
    expect(format).toEqual('wrapped')
<<<<<<< HEAD
    expect(object.equals(wrapped)).toBe(true)
=======
    expect(Buffer.compare(Buffer.from(object), wrapped) === 0).toBe(true)
>>>>>>> a34579c4
  })

  it('object as String', async () => {
    // Test
    const { oid, object, format } = await hashBlob({
      object: string,
    })
    expect(oid).toEqual('4551a1856279dde6ae9d65862a1dff59a5f199d8')
    expect(format).toEqual('wrapped')
<<<<<<< HEAD
    expect(object.equals(wrapped)).toBe(true)
=======
    expect(Buffer.compare(Buffer.from(object), wrapped) === 0).toBe(true)
>>>>>>> a34579c4
  })
})<|MERGE_RESOLUTION|>--- conflicted
+++ resolved
@@ -46,11 +46,7 @@
     })
     expect(oid).toEqual('4551a1856279dde6ae9d65862a1dff59a5f199d8')
     expect(format).toEqual('wrapped')
-<<<<<<< HEAD
     expect(object.equals(wrapped)).toBe(true)
-=======
-    expect(Buffer.compare(Buffer.from(object), wrapped) === 0).toBe(true)
->>>>>>> a34579c4
   })
 
   it('object as String', async () => {
@@ -60,10 +56,6 @@
     })
     expect(oid).toEqual('4551a1856279dde6ae9d65862a1dff59a5f199d8')
     expect(format).toEqual('wrapped')
-<<<<<<< HEAD
     expect(object.equals(wrapped)).toBe(true)
-=======
-    expect(Buffer.compare(Buffer.from(object), wrapped) === 0).toBe(true)
->>>>>>> a34579c4
   })
 })