// @ts-nocheck
/* eslint-env node, browser, jasmine */

<<<<<<< HEAD
import { stash, Errors, setConfig, add, status, commit } from 'isomorphic-git'

import { makeFixture } from './__helpers__/FixtureFS.js'
=======
const {
  stash,
  Errors,
  setConfig,
  add,
  status,
  commit,
  readCommit,
} = require('isomorphic-git')

const { makeFixture } = require('./__helpers__/FixtureFS.js')
>>>>>>> c312c882

const makeFixtureStash = async testDir => {
  const fixtureDir = 'test-stash'
  let { fs, dir, gitdir } = await makeFixture(fixtureDir)
  if (process.browser && testDir) {
    const targetDir = dir.replace(fixtureDir, `${fixtureDir}-${testDir}`)
    // copy all files from dirName to targetDir
    const files = await fs.readdirDeep(dir)
    for (const file of files) {
      const content = await fs.read(file)
      const fileName = file.replace(`${dir}/`, '')
      await fs.write(`${targetDir}/${fileName}`, content)
    }

    const targetGitDir = gitdir.replace(fixtureDir, `${fixtureDir}-${testDir}`)
    const gitFiles = await fs.readdirDeep(gitdir)
    for (const file of gitFiles) {
      const content = await fs.read(file)
      const fileName = file.replace(`${gitdir}/`, '')
      await fs.write(`${targetGitDir}/${fileName}`, content)
    }

    dir = targetDir
    gitdir = targetGitDir
  }
  return { fs, dir, gitdir }
}

const addUserConfig = async (fs, dir, gitdir) => {
  await setConfig({ fs, dir, gitdir, path: 'user.name', value: 'stash tester' })
  await setConfig({
    fs,
    dir,
    gitdir,
    path: 'user.email',
    value: 'test@stash.com',
  })
}

const stashChanges = async (
  fs,
  dir,
  gitdir,
  defalt = true,
  again = true,
  message = ''
) => {
  // add user to config
  await addUserConfig(fs, dir, gitdir)

  const aContent = await fs.read(`${dir}/a.txt`)
  const bContent = await fs.read(`${dir}/b.js`)
  await fs.write(`${dir}/a.txt`, 'staged changes - a')
  await fs.write(`${dir}/b.js`, 'staged changes - b')

  await add({ fs, dir, gitdir, filepath: ['a.txt', 'b.js'] })
  let aStatus = await status({ fs, dir, gitdir, filepath: 'a.txt' })
  expect(aStatus).toBe('modified')

  let bStatus = await status({ fs, dir, gitdir, filepath: 'b.js' })
  expect(bStatus).toBe('modified')

  let mStatus = await status({ fs, dir, gitdir, filepath: 'm.xml' })
  if (defalt) {
    // include unstaged changes, different file first
    await fs.write(`${dir}/m.xml`, '<unstaged>m</unstaged>')
    mStatus = await status({ fs, dir, gitdir, filepath: 'm.xml' })
    expect(mStatus).toBe('*modified')

    if (again) {
      // same file changes again after staged
      await fs.write(`${dir}/a.txt`, 'unstaged changes - a - again')
      aStatus = await status({ fs, dir, gitdir, filepath: 'a.txt' })
      expect(aStatus).toBe('*modified')
    }
  }

  let error = null
  try {
    await stash({ fs, dir, gitdir, message })
    const aContentAfterStash = await fs.read(`${dir}/a.txt`)
    expect(aContentAfterStash.toString()).toEqual(aContent.toString())

    const bContentAfterStash = await fs.read(`${dir}/b.js`)
    expect(bContentAfterStash.toString()).toEqual(bContent.toString())
  } catch (e) {
    error = e
  }

  expect(error).toBeNull()
  aStatus = await status({ fs, dir, gitdir, filepath: 'a.txt' })
  expect(aStatus).toBe('unmodified')
  bStatus = await status({ fs, dir, gitdir, filepath: 'b.js' })
  expect(bStatus).toBe('unmodified')
  mStatus = await status({ fs, dir, gitdir, filepath: 'm.xml' })
  expect(mStatus).toBe('unmodified')
}

describe('abort stash', () => {
  it('stash without user', async () => {
    const { fs, dir, gitdir } = await makeFixtureStash('test-stash')

    let error = null
    try {
      await stash({ fs, dir, gitdir })
    } catch (e) {
      error = e
    }

    expect(error).not.toBeNull()
    expect(error.caller).toEqual('git.stash')
    expect(error.code).toEqual(Errors.MissingNameError.code)
    expect(error.data.role).toEqual('author')
  })

  it('stash with no changes', async () => {
    const { fs, dir, gitdir } = await makeFixtureStash('test-stash')

    // add user to config
    await addUserConfig(fs, dir, gitdir)

    let error = null
    try {
      await stash({ fs, dir, gitdir })
    } catch (e) {
      error = e
    }

    expect(error).not.toBeNull()
    expect(error.caller).toEqual('git.stash')
    expect(error.code).toEqual(Errors.NotFoundError.code)
    expect(error.data.what).toEqual('changes, nothing to stash')
  })

  it('stash with untracked files - no other changes', async () => {
    const { fs, dir, gitdir } = await makeFixtureStash('pushUntracked')

    const cContentBeforeStash = 'untracked file - c'
    const dContentBeforeStash = 'untracked file - d'

    // Create untracked files
    await fs.write(`${dir}/c.txt`, cContentBeforeStash)
    await fs.write(`${dir}/d.js`, dContentBeforeStash)

    let error = null
    try {
      await stash({ fs, dir, gitdir, op: 'push' })
    } catch (e) {
      error = e // should come here since no changes to stash
    }

    expect(error).not.toBeNull()
    const cContentAfterStash = await fs.read(`${dir}/c.txt`)
    const dContentAfterStash = await fs.read(`${dir}/d.js`)

    expect(cContentAfterStash.toString()).toEqual(cContentBeforeStash)
    expect(dContentAfterStash.toString()).toEqual(dContentBeforeStash)
  })
})

describe('stash push', () => {
  it('stash with staged changes', async () => {
    const { fs, dir, gitdir } = await makeFixtureStash('pushOne')
    await stashChanges(fs, dir, gitdir, false, false) // no unstaged changes
  })

  it('stash with staged and unstaged changes', async () => {
    const { fs, dir, gitdir } = await makeFixtureStash('pushTwo')
    await stashChanges(fs, dir, gitdir, true, false) // with unstaged changes
  })

  it('stash with staged and unstaged changes plus same file changes', async () => {
    const { fs, dir, gitdir } = await makeFixtureStash('pushThree')
    await stashChanges(fs, dir, gitdir, true, true) // with unstaged changes
  })

  it('stash with untracked files - with other changes', async () => {
    const { fs, dir, gitdir } = await makeFixtureStash('pushUntracked')

    await addUserConfig(fs, dir, gitdir)
    await fs.write(`${dir}/a.txt`, 'staged changes - a')
    await fs.write(`${dir}/b.js`, 'staged changes - b')

    await add({ fs, dir, gitdir, filepath: ['a.txt', 'b.js'] })

    const cContentBeforeStash = 'untracked file - c'
    const dContentBeforeStash = 'console.log("untracked file - d")'

    // Create untracked files
    await fs.write(`${dir}/c.txt`, cContentBeforeStash)
    await fs.write(`${dir}/d.js`, dContentBeforeStash)

    let error = null
    try {
      await stash({ fs, dir, gitdir, op: 'push' })
    } catch (e) {
      error = e
    }

    expect(error).toBeNull()
    const cContentAfterStash = await fs.read(`${dir}/c.txt`)
    const dContentAfterStash = await fs.read(`${dir}/d.js`)

    expect(cContentAfterStash.toString()).toEqual(cContentBeforeStash)
    expect(dContentAfterStash.toString()).toEqual(dContentBeforeStash)
  })
})

describe('stash create', () => {
  it('stash create without user', async () => {
    const { fs, dir, gitdir } = await makeFixtureStash('test-stash-create')

    let error = null
    try {
      await stash({ fs, dir, gitdir, op: 'create' })
    } catch (e) {
      error = e
    }

    expect(error).not.toBeNull()
    expect(error.caller).toEqual('git.stash')
    expect(error.code).toEqual(Errors.MissingNameError.code)
    expect(error.data.role).toEqual('author')
  })

  it('stash create with no changes', async () => {
    const { fs, dir, gitdir } = await makeFixtureStash('test-stash-create')

    // add user to config
    await addUserConfig(fs, dir, gitdir)

    let error = null
    try {
      await stash({ fs, dir, gitdir, op: 'create' })
    } catch (e) {
      error = e
    }

    expect(error).not.toBeNull()
    expect(error.caller).toEqual('git.stash')
    expect(error.code).toEqual(Errors.NotFoundError.code)
    expect(error.data.what).toEqual('changes, nothing to stash')
  })

  it('stash create with staged changes - returns commit hash without modifying working dir', async () => {
    const { fs, dir, gitdir } = await makeFixtureStash('createOne')
    await addUserConfig(fs, dir, gitdir)

    const aOriginalContent = 'staged changes - a'
    const bOriginalContent = 'staged changes - b'

    await fs.write(`${dir}/a.txt`, aOriginalContent)
    await fs.write(`${dir}/b.js`, bOriginalContent)
    await add({ fs, dir, gitdir, filepath: ['a.txt', 'b.js'] })

    const aStatusBefore = await status({ fs, dir, gitdir, filepath: 'a.txt' })
    expect(aStatusBefore).toBe('modified')
    const bStatusBefore = await status({ fs, dir, gitdir, filepath: 'b.js' })
    expect(bStatusBefore).toBe('modified')

    let stashCommitHash = null
    let error = null
    try {
      stashCommitHash = await stash({ fs, dir, gitdir, op: 'create' })
    } catch (e) {
      error = e
    }

    expect(error).toBeNull()
    expect(stashCommitHash).not.toBeNull()
    expect(typeof stashCommitHash).toBe('string')
    expect(stashCommitHash.length).toBe(40) // SHA-1 hash length

    // Verify working directory is NOT modified
    const aContent = await fs.read(`${dir}/a.txt`)
    expect(aContent.toString()).toEqual(aOriginalContent)
    const bContent = await fs.read(`${dir}/b.js`)
    expect(bContent.toString()).toEqual(bOriginalContent)

    // Verify status is still modified
    const aStatusAfter = await status({ fs, dir, gitdir, filepath: 'a.txt' })
    expect(aStatusAfter).toBe('modified')
    const bStatusAfter = await status({ fs, dir, gitdir, filepath: 'b.js' })
    expect(bStatusAfter).toBe('modified')

    // Verify stash ref is NOT created
    const stashList = await stash({ fs, dir, gitdir, op: 'list' })
    expect(stashList.length).toBe(0)
  })

  it('stash create with staged and unstaged changes', async () => {
    const { fs, dir, gitdir } = await makeFixtureStash('createTwo')
    await addUserConfig(fs, dir, gitdir)

    const aOriginalContent = 'staged changes - a'
    const bOriginalContent = 'staged changes - b'
    const mOriginalContent = '<unstaged>m</unstaged>'

    await fs.write(`${dir}/a.txt`, aOriginalContent)
    await fs.write(`${dir}/b.js`, bOriginalContent)
    await add({ fs, dir, gitdir, filepath: ['a.txt', 'b.js'] })

    await fs.write(`${dir}/m.xml`, mOriginalContent)

    let error = null
    let stashCommitHash = null
    try {
      stashCommitHash = await stash({
        fs,
        dir,
        gitdir,
        op: 'create',
        message: 'custom message',
      })
    } catch (e) {
      error = e
    }

    expect(error).toBeNull()
    expect(stashCommitHash).not.toBeNull()
    expect(typeof stashCommitHash).toBe('string')

    // Verify working directory is NOT modified
    const aContent = await fs.read(`${dir}/a.txt`)
    expect(aContent.toString()).toEqual(aOriginalContent)
    const bContent = await fs.read(`${dir}/b.js`)
    expect(bContent.toString()).toEqual(bOriginalContent)
    const mContent = await fs.read(`${dir}/m.xml`)
    expect(mContent.toString()).toEqual(mOriginalContent)

    // Verify status remains unchanged
    const aStatus = await status({ fs, dir, gitdir, filepath: 'a.txt' })
    expect(aStatus).toBe('modified')
    const bStatus = await status({ fs, dir, gitdir, filepath: 'b.js' })
    expect(bStatus).toBe('modified')
    const mStatus = await status({ fs, dir, gitdir, filepath: 'm.xml' })
    expect(mStatus).toBe('*modified')

    // Verify stash ref is NOT created
    const stashList = await stash({ fs, dir, gitdir, op: 'list' })
    expect(stashList.length).toBe(0)
  })

  it('stash create with staged and unstaged changes on same file', async () => {
    const { fs, dir, gitdir } = await makeFixtureStash('createThree')
    await addUserConfig(fs, dir, gitdir)

    const aStagedContent = 'staged changes - a'
    const aUnstagedContent = 'unstaged changes - a - again'

    await fs.write(`${dir}/a.txt`, aStagedContent)
    await add({ fs, dir, gitdir, filepath: ['a.txt'] })
    await fs.write(`${dir}/a.txt`, aUnstagedContent)

    const bOriginalContent = 'staged changes - b'
    await fs.write(`${dir}/b.js`, bOriginalContent)
    await add({ fs, dir, gitdir, filepath: ['b.js'] })

    let error = null
    let stashCommitHash = null
    try {
      stashCommitHash = await stash({ fs, dir, gitdir, op: 'create' })
    } catch (e) {
      error = e
    }

    expect(error).toBeNull()
    expect(stashCommitHash).not.toBeNull()

    // Verify working directory is NOT modified
    const aContent = await fs.read(`${dir}/a.txt`)
    expect(aContent.toString()).toEqual(aUnstagedContent)
    const bContent = await fs.read(`${dir}/b.js`)
    expect(bContent.toString()).toEqual(bOriginalContent)

    // Verify status remains unchanged
    const aStatus = await status({ fs, dir, gitdir, filepath: 'a.txt' })
    expect(aStatus).toBe('*modified')
    const bStatus = await status({ fs, dir, gitdir, filepath: 'b.js' })
    expect(bStatus).toBe('modified')
  })

  it('stash create with untracked files - no other changes', async () => {
    const { fs, dir, gitdir } = await makeFixtureStash('createUntracked')

    const cContentBeforeStash = 'untracked file - c'
    const dContentBeforeStash = 'untracked file - d'

    // Create untracked files
    await fs.write(`${dir}/c.txt`, cContentBeforeStash)
    await fs.write(`${dir}/d.js`, dContentBeforeStash)

    let error = null
    try {
      await stash({ fs, dir, gitdir, op: 'create' })
    } catch (e) {
      error = e // should come here since no changes to stash
    }

    expect(error).not.toBeNull()
    const cContentAfterStash = await fs.read(`${dir}/c.txt`)
    const dContentAfterStash = await fs.read(`${dir}/d.js`)

    expect(cContentAfterStash.toString()).toEqual(cContentBeforeStash)
    expect(dContentAfterStash.toString()).toEqual(dContentBeforeStash)
  })

  it('stash create with untracked files - with other changes', async () => {
    const { fs, dir, gitdir } = await makeFixtureStash(
      'createUntrackedWithChanges'
    )

    await addUserConfig(fs, dir, gitdir)
    const aOriginalContent = 'staged changes - a'
    const bOriginalContent = 'staged changes - b'

    await fs.write(`${dir}/a.txt`, aOriginalContent)
    await fs.write(`${dir}/b.js`, bOriginalContent)
    await add({ fs, dir, gitdir, filepath: ['a.txt', 'b.js'] })

    const cContentBeforeStash = 'untracked file - c'
    const dContentBeforeStash = 'console.log("untracked file - d")'

    // Create untracked files
    await fs.write(`${dir}/c.txt`, cContentBeforeStash)
    await fs.write(`${dir}/d.js`, dContentBeforeStash)

    let error = null
    let stashCommitHash = null
    try {
      stashCommitHash = await stash({ fs, dir, gitdir, op: 'create' })
    } catch (e) {
      error = e
    }

    expect(error).toBeNull()
    expect(stashCommitHash).not.toBeNull()

    // Untracked files should remain unchanged
    const cContentAfterStash = await fs.read(`${dir}/c.txt`)
    const dContentAfterStash = await fs.read(`${dir}/d.js`)

    expect(cContentAfterStash.toString()).toEqual(cContentBeforeStash)
    expect(dContentAfterStash.toString()).toEqual(dContentBeforeStash)

    // Tracked files should remain in modified state
    const aContent = await fs.read(`${dir}/a.txt`)
    expect(aContent.toString()).toEqual(aOriginalContent)
    const bContent = await fs.read(`${dir}/b.js`)
    expect(bContent.toString()).toEqual(bOriginalContent)
  })

  it('stash create with deleted files', async () => {
    const { fs, dir, gitdir } = await makeFixtureStash('createDeleted')
    await addUserConfig(fs, dir, gitdir)

    await fs.rm(`${dir}/a.txt`)
    await fs.rm(`${dir}/b.js`)

    let aStatus = await status({ fs, dir, gitdir, filepath: 'a.txt' })
    expect(aStatus).toBe('*deleted')
    let bStatus = await status({ fs, dir, gitdir, filepath: 'b.js' })
    expect(bStatus).toBe('*deleted')

    let error = null
    let stashCommitHash = null
    try {
      stashCommitHash = await stash({ fs, dir, gitdir, op: 'create' })
    } catch (e) {
      error = e
    }

    expect(error).toBeNull()
    expect(stashCommitHash).not.toBeNull()

    // Files should remain deleted in working directory
    aStatus = await status({ fs, dir, gitdir, filepath: 'a.txt' })
    expect(aStatus).toBe('*deleted')
    bStatus = await status({ fs, dir, gitdir, filepath: 'b.js' })
    expect(bStatus).toBe('*deleted')

    // Verify stash ref is NOT created
    const stashList = await stash({ fs, dir, gitdir, op: 'list' })
    expect(stashList.length).toBe(0)
  })

  it('stash create with changes in nested folders', async () => {
    const { fs, dir, gitdir } = await makeFixtureStash('createNested')
    await addUserConfig(fs, dir, gitdir)

    const cOriginalContent = 'staged changes - c'
    const dOriginalContent = 'staged changes - d'

    await fs.write(`${dir}/folder/c.txt`, cOriginalContent)
    await fs.write(`${dir}/folder/d.js`, dOriginalContent)
    await add({ fs, dir, gitdir, filepath: ['folder/c.txt', 'folder/d.js'] })

    let aStatus = await status({ fs, dir, gitdir, filepath: 'folder/c.txt' })
    expect(aStatus).toBe('added')
    let bStatus = await status({ fs, dir, gitdir, filepath: 'folder/d.js' })
    expect(bStatus).toBe('added')

    let error = null
    let stashCommitHash = null
    try {
      stashCommitHash = await stash({ fs, dir, gitdir, op: 'create' })
    } catch (e) {
      error = e
    }

    expect(error).toBeNull()
    expect(stashCommitHash).not.toBeNull()

    // Verify files still exist in working directory
    const cContent = await fs.read(`${dir}/folder/c.txt`)
    expect(cContent.toString()).toEqual(cOriginalContent)
    const dContent = await fs.read(`${dir}/folder/d.js`)
    expect(dContent.toString()).toEqual(dOriginalContent)

    // Verify status remains unchanged
    aStatus = await status({ fs, dir, gitdir, filepath: 'folder/c.txt' })
    expect(aStatus).toBe('added')
    bStatus = await status({ fs, dir, gitdir, filepath: 'folder/d.js' })
    expect(bStatus).toBe('added')
  })

  it('stash create multiple times returns different hashes', async () => {
    const { fs, dir, gitdir } = await makeFixtureStash('createMultiple')
    await addUserConfig(fs, dir, gitdir)

    await fs.write(`${dir}/a.txt`, 'first change')
    await add({ fs, dir, gitdir, filepath: ['a.txt'] })

    const firstHash = await stash({
      fs,
      dir,
      gitdir,
      op: 'create',
      message: 'first',
    })

    await fs.write(`${dir}/a.txt`, 'second change')
    await add({ fs, dir, gitdir, filepath: ['a.txt'] })

    const secondHash = await stash({
      fs,
      dir,
      gitdir,
      op: 'create',
      message: 'second',
    })

    expect(firstHash).not.toBeNull()
    expect(secondHash).not.toBeNull()
    expect(firstHash).not.toEqual(secondHash)

    // Verify no stash refs were created
    const stashList = await stash({ fs, dir, gitdir, op: 'list' })
    expect(stashList.length).toBe(0)
  })

  it('stash create does not interfere with existing stash list', async () => {
    const { fs, dir, gitdir } = await makeFixtureStash('createWithExisting')
    await addUserConfig(fs, dir, gitdir)

    // Create a regular stash first
    await fs.write(`${dir}/a.txt`, 'first stash change')
    await add({ fs, dir, gitdir, filepath: ['a.txt'] })
    await stash({ fs, dir, gitdir, op: 'push', message: 'regular stash' })

    let stashList = await stash({ fs, dir, gitdir, op: 'list' })
    expect(stashList.length).toBe(1)

    // Now use stash create
    await fs.write(`${dir}/b.js`, 'create change')
    await add({ fs, dir, gitdir, filepath: ['b.js'] })
    const createHash = await stash({
      fs,
      dir,
      gitdir,
      op: 'create',
      message: 'create stash',
    })

    expect(createHash).not.toBeNull()

    // Verify stash list is unchanged
    stashList = await stash({ fs, dir, gitdir, op: 'list' })
    expect(stashList.length).toBe(1)
    expect(stashList[0]).toContain('regular stash')
  })

  it('stash create with custom message', async () => {
    const { fs, dir, gitdir } = await makeFixtureStash('createMessage')
    await addUserConfig(fs, dir, gitdir)

    await fs.write(`${dir}/a.txt`, 'test content')
    await add({ fs, dir, gitdir, filepath: ['a.txt'] })

    const customMessage = 'my custom stash message'
    let stashCommitHash = null
    let error = null

    try {
      stashCommitHash = await stash({
        fs,
        dir,
        gitdir,
        op: 'create',
        message: customMessage,
      })
    } catch (e) {
      error = e
    }

    expect(error).toBeNull()
    expect(stashCommitHash).not.toBeNull()
    expect(typeof stashCommitHash).toBe('string')
    expect(stashCommitHash.length).toBe(40)

    // Read the commit to verify message format
    const commitObj = await readCommit({
      fs,
      dir,
      gitdir,
      oid: stashCommitHash,
    })
    expect(commitObj.commit.message).toContain(customMessage)
  })
})

describe('stash apply', () => {
  it('stash apply with staged changes', async () => {
    const { fs, dir, gitdir } = await makeFixtureStash('applyOne')

    await stashChanges(fs, dir, gitdir, false, false) // no unstaged changes

    let error = null
    try {
      await stash({ fs, dir, gitdir, op: 'apply' })
    } catch (e) {
      error = e
    }

    const aContent = await fs.read(`${dir}/a.txt`)
    expect(aContent.toString()).toEqual('staged changes - a') // make sure the staged changes are applied
    const bContent = await fs.read(`${dir}/b.js`)
    expect(bContent.toString()).toEqual('staged changes - b') // make sure the staged changes are applied

    expect(error).toBeNull()
    const aStatus = await status({ fs, dir, gitdir, filepath: 'a.txt' })
    expect(aStatus).toBe('modified')
    const bStatus = await status({ fs, dir, gitdir, filepath: 'b.js' })
    expect(bStatus).toBe('modified')
  })

  it('stash apply with staged and unstaged changes', async () => {
    const { fs, dir, gitdir } = await makeFixtureStash('applyTwo')

    await stashChanges(fs, dir, gitdir, true, false) // staged and non-unstaged changes

    let error = null
    try {
      await stash({ fs, dir, gitdir, op: 'apply' })
    } catch (e) {
      error = e
    }

    const aContent = await fs.read(`${dir}/a.txt`)
    expect(aContent.toString()).toEqual('staged changes - a') // make sure the staged changes are applied
    const bContent = await fs.read(`${dir}/b.js`)
    expect(bContent.toString()).toEqual('staged changes - b') // make sure the staged changes are applied
    const mContent = await fs.read(`${dir}/m.xml`)
    expect(mContent.toString()).toEqual('<unstaged>m</unstaged>') // make sure the unstaged changes are applied

    expect(error).toBeNull()
    const aStatus = await status({ fs, dir, gitdir, filepath: 'a.txt' })
    expect(aStatus).toBe('modified')
    const bStatus = await status({ fs, dir, gitdir, filepath: 'b.js' })
    expect(bStatus).toBe('modified')
    const mStatus = await status({ fs, dir, gitdir, filepath: 'm.xml' })
    expect(mStatus).toBe('*modified') // m.xml is not staged
  })

  it('stash apply with staged and unstaged changes, include same file', async () => {
    const { fs, dir, gitdir } = await makeFixtureStash('applyThree')

    await stashChanges(fs, dir, gitdir, true, true) // staged and non-unstaged changes

    let error = null
    try {
      await stash({ fs, dir, gitdir, op: 'apply' })
    } catch (e) {
      error = e
    }

    expect(error).toBeNull()
    const aStatus = await status({ fs, dir, gitdir, filepath: 'a.txt' })
    expect(aStatus).toBe('*modified') // a.txt has both staged and unstaged changes

    const againContent = await fs.read(`${dir}/a.txt`)
    expect(againContent.toString()).toEqual('unstaged changes - a - again') // make sure the unstaged changes are applied

    const bStatus = await status({ fs, dir, gitdir, filepath: 'b.js' })
    expect(bStatus).toBe('modified')
    const mStatus = await status({ fs, dir, gitdir, filepath: 'm.xml' })
    expect(mStatus).toBe('*modified') // m.xml is not staged
  })

  it('stash apply with staged changes under two folders', async () => {
    const { fs, dir, gitdir } = await makeFixtureStash('applyFour')
    await addUserConfig(fs, dir, gitdir)

    await fs.write(`${dir}/folder/c.txt`, 'staged changes - c')
    await fs.write(`${dir}/folder/d.js`, 'staged changes - d')

    await add({ fs, dir, gitdir, filepath: ['folder/c.txt', 'folder/d.js'] })
    let aStatus = await status({ fs, dir, gitdir, filepath: 'folder/c.txt' })
    expect(aStatus).toBe('added')
    let bStatus = await status({ fs, dir, gitdir, filepath: 'folder/d.js' })
    expect(bStatus).toBe('added')

    let error = null
    try {
      await stash({ fs, dir, gitdir, op: 'push' })
      aStatus = await status({
        fs,
        dir,
        gitdir,
        filepath: 'folder/c.txt',
      })
      expect(aStatus).toBe('absent')
      bStatus = await status({ fs, dir, gitdir, filepath: 'folder/d.js' })
      expect(bStatus).toBe('absent')

      await stash({ fs, dir, gitdir, op: 'apply' })
    } catch (e) {
      error = e
    }

    expect(error).toBeNull()
    aStatus = await status({ fs, dir, gitdir, filepath: 'folder/c.txt' })
    expect(aStatus).toBe('added')
    bStatus = await status({ fs, dir, gitdir, filepath: 'folder/d.js' })
    expect(bStatus).toBe('added')
  })

  it('stash apply with deleted files', async () => {
    const { fs, dir, gitdir } = await makeFixtureStash('applyFive')
    await addUserConfig(fs, dir, gitdir)

    await fs.rm(`${dir}/a.txt`)
    await fs.rm(`${dir}/b.js`)

    let aStatus = await status({ fs, dir, gitdir, filepath: 'a.txt' })
    expect(aStatus).toBe('*deleted')
    let bStatus = await status({ fs, dir, gitdir, filepath: 'b.js' })
    expect(bStatus).toBe('*deleted')

    let error = null
    try {
      await stash({ fs, dir, gitdir, op: 'push' })

      aStatus = await status({ fs, dir, gitdir, filepath: 'a.txt' })
      expect(aStatus).toBe('unmodified')
      bStatus = await status({ fs, dir, gitdir, filepath: 'b.js' })
      expect(bStatus).toBe('unmodified')

      await stash({ fs, dir, gitdir, op: 'apply' })
    } catch (e) {
      error = e
    }

    expect(error).toBeNull()
    aStatus = await status({ fs, dir, gitdir, filepath: 'a.txt' })
    expect(aStatus).toBe('*deleted')
    bStatus = await status({ fs, dir, gitdir, filepath: 'b.js' })
    expect(bStatus).toBe('*deleted')
  })

  it('stash apply with deleted files and staged changes', async () => {
    const { fs, dir, gitdir } = await makeFixtureStash('applySix')
    await addUserConfig(fs, dir, gitdir)

    await fs.rm(`${dir}/a.txt`)
    await fs.write(`${dir}/b.js`, 'staged changes - b')

    let aStatus = await status({ fs, dir, gitdir, filepath: 'a.txt' })
    expect(aStatus).toBe('*deleted')
    let bStatus = await status({ fs, dir, gitdir, filepath: 'b.js' })
    expect(bStatus).toBe('*modified')

    await add({ fs, dir, gitdir, filepath: ['b.js'] })

    bStatus = await status({ fs, dir, gitdir, filepath: 'b.js' })
    expect(bStatus).toBe('modified')

    let error = null
    try {
      await stash({ fs, dir, gitdir, op: 'push' })

      aStatus = await status({ fs, dir, gitdir, filepath: 'a.txt' })
      expect(aStatus).toBe('unmodified')
      bStatus = await status({ fs, dir, gitdir, filepath: 'b.js' })
      expect(bStatus).toBe('unmodified')

      await stash({ fs, dir, gitdir, op: 'apply' })
    } catch (e) {
      error = e
    }

    expect(error).toBeNull()
    aStatus = await status({ fs, dir, gitdir, filepath: 'a.txt' })
    expect(aStatus).toBe('*deleted')
    bStatus = await status({ fs, dir, gitdir, filepath: 'b.js' })
    expect(bStatus).toBe('modified')
  })

  it('stash apply with delete folder', async () => {
    const { fs, dir, gitdir } = await makeFixtureStash('applySeven')
    await addUserConfig(fs, dir, gitdir)

    await fs.mkdir(`${dir}/folder`)
    await fs.write(`${dir}/folder/e.js`, 'commited change - e')
    await add({ fs, dir, gitdir, filepath: ['folder', 'folder/e.js'] })
    await commit({
      fs,
      dir,
      gitdir,
      author: { name: 'author', email: 'author@test' },
      message: 'add folder',
    })

    // await fs.rmdir(`${dir}/folder`)
    await fs.rm(`${dir}/folder/e.js`)

    let aStatus = await status({ fs, dir, gitdir, filepath: 'folder/e.js' })
    expect(aStatus).toBe('*deleted')

    let error = null
    try {
      await stash({ fs, dir, gitdir, op: 'push' })

      aStatus = await status({ fs, dir, gitdir, filepath: 'folder/e.js' })
      expect(aStatus).toBe('unmodified')

      await stash({ fs, dir, gitdir, op: 'apply' })
    } catch (e) {
      error = e
    }

    expect(error).toBeNull()
    aStatus = await status({ fs, dir, gitdir, filepath: 'folder/e.js' })
    expect(aStatus).toBe('*deleted')
  })

  it('stash apply with untracked files - with other staged and unstaged changes', async () => {
    const { fs, dir, gitdir } = await makeFixtureStash('applyUntracked')

    await addUserConfig(fs, dir, gitdir)
    await fs.write(`${dir}/a.txt`, 'staged changes - a')
    await fs.write(`${dir}/b.js`, 'unstaged changes - b')

    await add({ fs, dir, gitdir, filepath: ['a.txt'] }) // only staged a.txt

    // Create untracked files
    await fs.write(`${dir}/c.txt`, 'untracked file - c')
    await fs.write(`${dir}/d.js`, 'untracked file - d')

    let error = null
    try {
      await stash({ fs, dir, gitdir, op: 'push' })
      const cContentBeforeApply = await fs.read(`${dir}/c.txt`)
      const dContentBeforeStash = await fs.read(`${dir}/d.js`)

      await stash({ fs, dir, gitdir, op: 'apply' })

      const cContentAfterApply = await fs.read(`${dir}/c.txt`)
      const dContentAfterStash = await fs.read(`${dir}/d.js`)

      expect(cContentAfterApply.toString()).toEqual(
        cContentBeforeApply.toString()
      )
      expect(dContentAfterStash.toString()).toEqual(
        dContentBeforeStash.toString()
      )
    } catch (e) {
      error = e
    }

    expect(error).toBeNull()
  })

  it('stash apply with invalid ref idx', async () => {
    const { fs, dir, gitdir } = await makeFixtureStash('applyInvalidRefIdx')

    await stashChanges(fs, dir, gitdir, true, false) // staged and non-unstaged changes

    let error = null
    try {
      await stash({ fs, dir, gitdir, op: 'apply', refIdx: 1 })
    } catch (e) {
      error = e
    }

    expect(error).not.toBeNull()
    expect(error.caller).toEqual('git.stash')
    expect(error.code).toEqual(Errors.InvalidRefNameError.code)
  })

  it('stash apply with non-default ref idx', async () => {
    const { fs, dir, gitdir } = await makeFixtureStash('applyInvalidRefIdx')

    await stashChanges(fs, dir, gitdir, false, false, 'stash one') // no unstaged changes

    const aOriginalContent = 'stash two staged changes - aa'
    const bOriginalContent = 'console.log("stash two staged changes - bb")'
    await fs.write(`${dir}/a.txt`, aOriginalContent)
    await fs.write(`${dir}/b.js`, bOriginalContent)

    await add({ fs, dir, gitdir, filepath: ['a.txt', 'b.js'] })
    await stash({ fs, dir, gitdir, op: 'push', message: 'stash two' })

    await stashChanges(fs, dir, gitdir, true, true, 'stash three')

    let error = null
    try {
      await stash({ fs, dir, gitdir, op: 'apply', refIdx: 1 })
    } catch (e) {
      error = e
    }

    expect(error).toBeNull()
    const aContent = await fs.read(`${dir}/a.txt`)
    expect(aContent.toString()).toEqual(aOriginalContent) // make sure the 2nd staged changes are applied
    const bContent = await fs.read(`${dir}/b.js`)
    expect(bContent.toString()).toEqual(bOriginalContent) // make sure the 2nd staged changes are applied
  })
})

describe('stash list', () => {
  it('stash list with no stash', async () => {
    const { fs, dir, gitdir } = await makeFixtureStash('test-stash')

    const stashList = await stash({ fs, dir, gitdir, op: 'list' })
    expect(stashList).toEqual([])
  })

  it('stash list with 1 stash', async () => {
    const { fs, dir, gitdir } = await makeFixtureStash('test-stash')

    await stashChanges(fs, dir, gitdir, true, false) // staged and non-unstaged 3 file changes

    const stashList = await stash({ fs, dir, gitdir, op: 'list' })
    expect(stashList.length).toBe(1)
  })

  it('stash list with 2 stashes', async () => {
    const { fs, dir, gitdir } = await makeFixtureStash('test-stash')

    await stashChanges(fs, dir, gitdir, true, false) // staged and non-unstaged changes
    await stashChanges(fs, dir, gitdir, true, false) // staged and non-unstaged changes

    const stashList = await stash({ fs, dir, gitdir, op: 'list' })
    expect(stashList.length).toBe(2)
  })

  it('stash list with default message', async () => {
    const { fs, dir, gitdir } = await makeFixtureStash('test-stash')
    await stashChanges(fs, dir, gitdir, true, false) // staged and non-unstaged changes
    const defaultMsg = await stash({ fs, dir, gitdir, op: 'list' })
    expect(defaultMsg).toEqual([
      'stash@{0}: WIP on master: 3ca31f1 initial commit',
    ])
  })

  it('stash list with custom message', async () => {
    const { fs, dir, gitdir } = await makeFixtureStash('test-stash')

    await addUserConfig(fs, dir, gitdir)

    await fs.write(`${dir}/a.txt`, 'staged changes - a')
    await fs.write(`${dir}/b.js`, 'staged changes - b')

    await add({ fs, dir, gitdir, filepath: ['a.txt', 'b.js'] })

    await stash({ fs, dir, gitdir, op: 'push', message: 'test custom message' })
    const customMsg = await stash({ fs, dir, gitdir, op: 'list' })
    expect(customMsg).toEqual([
      'stash@{0}: test custom message: 3ca31f1 initial commit',
    ])
  })
})

describe('stash drop', () => {
  it('stash drop with no stash', async () => {
    const { fs, dir, gitdir } = await makeFixtureStash('dropWithNoStash')

    let error = null
    try {
      await stash({ fs, dir, gitdir, op: 'drop' })
    } catch (e) {
      error = e
    }

    expect(error).toBeNull()
  })

  it('stash drop with stash', async () => {
    const { fs, dir, gitdir } = await makeFixtureStash('test-stash')

    await stashChanges(fs, dir, gitdir, true, false) // staged and non-unstaged changes

    let error = null
    try {
      await stash({ fs, dir, gitdir, op: 'drop' })
    } catch (e) {
      error = e
    }

    expect(error).toBeNull()
    const stashList = await stash({ fs, dir, gitdir, op: 'list' })
    expect(stashList.length).toBe(0)
  })

  it('stash drop with invalid ref idx', async () => {
    const { fs, dir, gitdir } = await makeFixtureStash('dropInvalidRefIdx')

    await stashChanges(fs, dir, gitdir, false, false) // no unstaged changes

    let error = null
    try {
      await stash({ fs, dir, gitdir, op: 'drop', refIdx: 1 })
    } catch (e) {
      error = e
    }

    expect(error).not.toBeNull()
    expect(error.caller).toEqual('git.stash')
    expect(error.code).toEqual(Errors.InvalidRefNameError.code)
  })

  it('stash drop with non-default ref idx', async () => {
    const { fs, dir, gitdir } = await makeFixtureStash('dropValidRefIdx')

    await stashChanges(fs, dir, gitdir, false, false, 'stash one') // no unstaged changes

    await fs.write(`${dir}/a.txt`, 'stash two staged changes - a')
    await fs.write(`${dir}/b.js`, 'stash two staged changes - b')

    await add({ fs, dir, gitdir, filepath: ['a.txt', 'b.js'] })
    await stash({ fs, dir, gitdir, op: 'push', message: 'stash two' })

    await stashChanges(fs, dir, gitdir, true, true, 'stash three')

    let error = null
    try {
      await stash({ fs, dir, gitdir, op: 'drop', refIdx: 1 })
    } catch (e) {
      error = e
    }

    expect(error).toBeNull()

    const stashList = await stash({ fs, dir, gitdir, op: 'list' })
    expect(stashList).toEqual([
      'stash@{0}: stash three: 3ca31f1 initial commit',
      'stash@{1}: stash one: 3ca31f1 initial commit',
    ])
  })
})

describe('stash clear', () => {
  it('stash clear with no stash', async () => {
    const { fs, dir, gitdir } = await makeFixtureStash('test-stash')

    let error = null
    try {
      await stash({ fs, dir, gitdir, op: 'clear' })
    } catch (e) {
      error = e
    }

    expect(error).toBeNull()
  })

  it('stash clear with stash', async () => {
    const { fs, dir, gitdir } = await makeFixtureStash('test-stash')

    await stashChanges(fs, dir, gitdir, true, false) // staged and non-unstaged changes

    let error = null
    try {
      await stash({ fs, dir, gitdir, op: 'clear' })
    } catch (e) {
      error = e
    }

    expect(error).toBeNull()
    const stashList = await stash({ fs, dir, gitdir, op: 'list' })
    expect(stashList.length).toBe(0)
  })

  it('stash clear with 2 stashes', async () => {
    const { fs, dir, gitdir } = await makeFixtureStash('test-stash')

    await stashChanges(fs, dir, gitdir, true, false) // staged and non-unstaged changes
    await stashChanges(fs, dir, gitdir, true, false) // staged and non-unstaged changes

    let error = null
    try {
      await stash({ fs, dir, gitdir, op: 'clear' })
    } catch (e) {
      error = e
    }

    expect(error).toBeNull()
    const stashList = await stash({ fs, dir, gitdir, op: 'list' })
    expect(stashList.length).toBe(0)
  })
})

describe('stash pop', () => {
  it('stash pop with no stash', async () => {
    const { fs, dir, gitdir } = await makeFixtureStash('popOne')

    let error = null
    try {
      await stash({ fs, dir, gitdir, op: 'pop' })
    } catch (e) {
      error = e
    }

    expect(error).toBeNull()
  })

  it('stash pop with 1 stash', async () => {
    const { fs, dir, gitdir } = await makeFixtureStash('popTwo')

    await stashChanges(fs, dir, gitdir, true, false) // staged and non-unstaged changes

    let error = null
    try {
      await stash({ fs, dir, gitdir, op: 'pop' })
    } catch (e) {
      error = e
    }

    expect(error).toBeNull()
    const stashList = await stash({ fs, dir, gitdir, op: 'list' })
    expect(stashList.length).toBe(0)
  })

  it('stash pop with 2 stashes', async () => {
    const { fs, dir, gitdir } = await makeFixtureStash('popThree')

    await stashChanges(fs, dir, gitdir, true, false) // staged and non-unstaged changes
    await stashChanges(fs, dir, gitdir, true, false) // staged and non-unstaged changes

    let error = null
    try {
      await stash({ fs, dir, gitdir, op: 'pop' })
    } catch (e) {
      error = e
    }

    expect(error).toBeNull()
    const stashList = await stash({ fs, dir, gitdir, op: 'list' })
    expect(stashList.length).toBe(1)
  })

  it('stash pop with invalid ref idx', async () => {
    const { fs, dir, gitdir } = await makeFixtureStash('popInvalidRefIdx')

    await stashChanges(fs, dir, gitdir, false, false) // no unstaged changes
    await stashChanges(fs, dir, gitdir, true, false) // plus unstaged changes

    let error = null
    try {
      await stash({ fs, dir, gitdir, op: 'pop', refIdx: 2 })
    } catch (e) {
      error = e
    }

    expect(error).not.toBeNull()
    expect(error.caller).toEqual('git.stash')
    expect(error.code).toEqual(Errors.InvalidRefNameError.code)
  })

  it('stash pop with non-default ref idx', async () => {
    const { fs, dir, gitdir } = await makeFixtureStash('dropValidRefIdx')

    await stashChanges(fs, dir, gitdir, false, false, 'stash one') // no unstaged changes

    const aNewContent = 'stash two staged changes - aaa'
    const bNewContent = 'console.log("stash two staged changes - bbb")'

    await fs.write(`${dir}/a.txt`, aNewContent)
    await fs.write(`${dir}/b.js`, bNewContent)

    await add({ fs, dir, gitdir, filepath: ['a.txt', 'b.js'] })
    await stash({ fs, dir, gitdir, op: 'push', message: 'stash two' })

    await stashChanges(fs, dir, gitdir, true, true, 'stash three')

    let error = null
    try {
      await stash({ fs, dir, gitdir, op: 'pop', refIdx: 1 })
    } catch (e) {
      error = e
    }

    expect(error).toBeNull()

    const stashList = await stash({ fs, dir, gitdir, op: 'list' })
    expect(stashList).toEqual([
      'stash@{0}: stash three: 3ca31f1 initial commit',
      'stash@{1}: stash one: 3ca31f1 initial commit',
    ])
    const aContent = await fs.read(`${dir}/a.txt`)
    expect(aContent.toString()).toEqual(aNewContent) // make sure the 2nd staged changes are applied
    const bContent = await fs.read(`${dir}/b.js`)
    expect(bContent.toString()).toEqual(bNewContent) // make sure the 2nd staged changes are applied
  })
})

describe('stash regression #2138', () => {
  it('should not lose stashes after stash pop followed by stash push', async () => {
    const { fs, dir, gitdir } = await makeFixtureStash('stashRegression')
    await addUserConfig(fs, dir, gitdir)

    // --- stash 1 ---
    await fs.write(dir + '/a.txt', 'change 1')
    await stash({ fs, dir, gitdir, message: 'stash 1', op: 'push' })
    // --- stash 2 ---
    await fs.write(dir + '/a.txt', 'change 2')
    await stash({ fs, dir, gitdir, message: 'stash 2', op: 'push' })

    let stashes = await stash({ fs, dir, gitdir, op: 'list' })
    expect(stashes.length).toBe(2)

    // Pop stash 2
    await stash({ fs, dir, gitdir, op: 'pop' })

    stashes = await stash({ fs, dir, gitdir, op: 'list' })
    expect(stashes.length).toBe(1)
    // Push stash 2 again
    await stash({ fs, dir, gitdir, message: 'stash 2', op: 'push' })

    stashes = await stash({ fs, dir, gitdir, op: 'list' })
    expect(stashes.length).toBe(2)
  })

  it('stash list order before and after stash drop', async () => {
    const { fs, dir, gitdir } = await makeFixtureStash('stashRegression')
    await addUserConfig(fs, dir, gitdir)

    // --- stash 1 ---
    await fs.write(dir + '/a.txt', 'change 1')
    await stash({ fs, dir, gitdir, message: 'stash 1', op: 'push' })
    // --- stash 2 ---
    await fs.write(dir + '/a.txt', 'change 2')
    await stash({ fs, dir, gitdir, message: 'stash 2', op: 'push' })

    // --- stash 3 ---
    await fs.write(dir + '/a.txt', 'change 3')
    await stash({ fs, dir, gitdir, message: 'stash 3', op: 'push' })

    let stashes = await stash({ fs, dir, gitdir, op: 'list' })
    expect(stashes).toEqual([
      'stash@{0}: stash 3: 3ca31f1 initial commit',
      'stash@{1}: stash 2: 3ca31f1 initial commit',
      'stash@{2}: stash 1: 3ca31f1 initial commit',
    ])

    // drop stash 3
    await stash({ fs, dir, gitdir, op: 'drop' })

    stashes = await stash({ fs, dir, gitdir, op: 'list' })
    expect(stashes).toEqual([
      'stash@{0}: stash 2: 3ca31f1 initial commit',
      'stash@{1}: stash 1: 3ca31f1 initial commit',
    ])
  })
})<|MERGE_RESOLUTION|>--- conflicted
+++ resolved
@@ -1,12 +1,7 @@
 // @ts-nocheck
 /* eslint-env node, browser, jasmine */
 
-<<<<<<< HEAD
-import { stash, Errors, setConfig, add, status, commit } from 'isomorphic-git'
-
-import { makeFixture } from './__helpers__/FixtureFS.js'
-=======
-const {
+import {
   stash,
   Errors,
   setConfig,
@@ -14,10 +9,9 @@
   status,
   commit,
   readCommit,
-} = require('isomorphic-git')
-
-const { makeFixture } = require('./__helpers__/FixtureFS.js')
->>>>>>> c312c882
+} from 'isomorphic-git'
+
+import { makeFixture } from './__helpers__/FixtureFS.js'
 
 const makeFixtureStash = async testDir => {
   const fixtureDir = 'test-stash'
