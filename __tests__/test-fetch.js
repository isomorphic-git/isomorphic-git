--- conflicted
+++ resolved
@@ -4,15 +4,11 @@
 
 const EventEmitter = require('events')
 const { sleep } = require('isomorphic-git/internal-apis')
-<<<<<<< HEAD
-const { E, plugins, fetch, abort } = require('isomorphic-git')
-=======
-const { E, plugins, config, fetch } = require('isomorphic-git')
+const { E, plugins, abort, config, fetch } = require('isomorphic-git')
 
 // this is so it works with either Node local tests or Browser WAN tests
 const localhost =
   typeof window === 'undefined' ? 'localhost' : window.location.hostname
->>>>>>> 9b22d4ec
 
 describe('fetch', () => {
   it('fetch (from Github)', async () => {
